--- conflicted
+++ resolved
@@ -112,11 +112,8 @@
 
   string_buffer_t sbuffer;
   uint32_t num_skolem;
-<<<<<<< HEAD
   uint32_t num_skolem_funs;
-=======
   bool uint_skolem;
->>>>>>> 254b1989
 } ef_analyzer_t;
 
 
