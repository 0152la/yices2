--- conflicted
+++ resolved
@@ -8856,13 +8856,7 @@
  * Set default search parameters for ctx (based on architecture and theories)
  * - this is based on benchmarking on the SMT-LIB 1.2 benchmarks (cf. yices_smtcomp.c)
  */
-<<<<<<< HEAD
-//MT_PROTECT(,  __yices_globals.lock, );
-//MT_PROTECT(, ctx->lock, );
-EXPORTED void yices_default_params_for_context(context_t *ctx, param_t *params) {
-=======
 EXPORTED void yices_default_params_for_context(const context_t *ctx, param_t *params) {
->>>>>>> 60dc4caa
   yices_set_default_params(params, ctx->logic, ctx->arch, ctx->mode);
 }
 
