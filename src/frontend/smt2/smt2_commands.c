/*
 * This file is part of the Yices SMT Solver.
 * Copyright (C) 2017 SRI International.
 *
 * Yices is free software: you can redistribute it and/or modify
 * it under the terms of the GNU General Public License as published by
 * the Free Software Foundation, either version 3 of the License, or
 * (at your option) any later version.
 *
 * Yices is distributed in the hope that it will be useful,
 * but WITHOUT ANY WARRANTY; without even the implied warranty of
 * MERCHANTABILITY or FITNESS FOR A PARTICULAR PURPOSE.  See the
 * GNU General Public License for more details.
 *
 * You should have received a copy of the GNU General Public License
 * along with Yices.  If not, see <http://www.gnu.org/licenses/>.
 */

/*
 * ALL SMT-LIB 2 COMMANDS
 */

#if defined(CYGWIN) || defined(MINGW)
#define EXPORTED __declspec(dllexport)
#define __YICES_DLLSPEC__ EXPORTED
#else
#define EXPORTED __attribute__((visibility("default")))
#endif

#include <stdio.h>
#include <stdarg.h>
#include <inttypes.h>
#include <string.h>
#include <ctype.h>
#include <assert.h>
#include <errno.h>

#include "api/context_config.h"
#include "api/smt_logic_codes.h"
#include "api/yices_extensions.h"
#include "api/yices_globals.h"
#include "context/context.h"
#include "frontend/common/bug_report.h"
#include "frontend/common/parameters.h"
#include "frontend/common/tables.h"
#include "frontend/smt2/attribute_values.h"
#include "frontend/smt2/smt2_commands.h"
#include "frontend/smt2/smt2_lexer.h"
#include "frontend/smt2/smt2_model_printer.h"
#include "frontend/smt2/smt2_printer.h"
#include "model/model_eval.h"
#include "model/projection.h"
#include "utils/refcount_strings.h"

#include "utils/timeout.h"
#include "mcsat/options.h"

#include "yices.h"
#include "yices_exit_codes.h"

// for statistics
#include "solvers/bv/bvsolver.h"
#include "solvers/floyd_warshall/idl_floyd_warshall.h"
#include "solvers/floyd_warshall/rdl_floyd_warshall.h"
#include "solvers/funs/fun_solver.h"
#include "solvers/simplex/simplex.h"
#include "utils/cputime.h"
#include "utils/memsize.h"




/*
 * DUMP CONTEXT: FOR TESTING/DEBUGGING
 */
#define DUMP_CTX 0

#if DUMP_CTX

#include "io/term_printer.h"
#include "io/type_printer.h"
#include "solvers/floyd_warshall/idl_fw_printer.h"
#include "solvers/floyd_warshall/rdl_fw_printer.h"
#include "solvers/simplex/simplex_printer.h"
#include "solvers/bv/bvsolver_printer.h"
#include "solvers/egraph/egraph_printer.h"
#include "solvers/cdcl/smt_core_printer.h"
#include "solvers/cdcl/gates_printer.h"
#include "context/context_printer.h"


/*
 * Print the egraph state
 */
static void dump_egraph(FILE *f, egraph_t *egraph) {
  fprintf(f, "\n--- Egraph Variables ---\n");
  print_egraph_terms(f, egraph);
  fprintf(f, "\n--- Egraph Atoms ---\n");
  print_egraph_atoms(f, egraph);
}


/*
 * Print the arithmetic solver state
 */
static void dump_idl_solver(FILE *f, idl_solver_t *idl) {
  fprintf(f, "\n--- IDL Variables ---\n");
  print_idl_var_table(f, idl);
  fprintf(f, "\n--- IDL Atoms ---\n");
  print_idl_atoms(f, idl);
  fprintf(f, "\n--- IDL Constraints ---\n");
  print_idl_axioms(f, idl);
  fprintf(f, "\n");
}

static void dump_rdl_solver(FILE *f, rdl_solver_t *rdl) {
  fprintf(f, "\n--- RDL Variables ---\n");
  print_rdl_var_table(f, rdl);
  fprintf(f, "\n--- RDL Atoms ---\n");
  print_rdl_atoms(f, rdl);
  fprintf(f, "\n--- RDL Constraints ---\n");
  print_rdl_axioms(f, rdl);
  fprintf(f, "\n");
}

static void dump_simplex_solver(FILE *f, simplex_solver_t *simplex) {
  fprintf(f, "\n--- Simplex Variables ---\n");
  print_simplex_vars(f, simplex);
  fprintf(f, "\n--- Simplex Atoms ---\n");
  print_simplex_atoms(f, simplex);
  fprintf(f, "\n--- Simplex Tableau ---\n");
  print_simplex_matrix(f, simplex);
  fprintf(f, "\n--- Simplex Bounds ---\n");
  print_simplex_bounds(f, simplex);
  fprintf(f, "\n");
}


/*
 * Print the bitvector solver state
 */
static void dump_bv_solver(FILE *f, bv_solver_t *solver) {
  fprintf(f, "\n--- Bitvector Partition ---\n");
  print_bv_solver_partition(f, solver);
  fprintf(f, "\n--- Bitvector Variables ---\n");
  print_bv_solver_vars(f, solver);
  fprintf(f, "\n--- Bitvector Atoms ---\n");
  print_bv_solver_atoms(f, solver);
  fprintf(f, "\ntotal: %"PRIu32" atoms\n", solver->atbl.natoms);
  fprintf(f, "\n--- Bitvector Bounds ---\n");
  print_bv_solver_bounds(f, solver);
  fprintf(f, "\n--- DAG ---\n");
  print_bv_solver_dag(f, solver);
  if (solver->blaster != NULL) {
    fprintf(f, "\n--- Gates ---\n");
    print_gate_table(f, &solver->blaster->htbl);
  }
  fprintf(f, "\n");
}


/*
 * Print the context:
 */
static void dump_context(FILE *f, context_t *ctx) {
  fprintf(f, "--- All terms ---\n");
  pp_term_table(f, ctx->terms);
  fprintf(f, "\n--- Substitutions ---\n");
  print_context_intern_subst(f, ctx);
  fprintf(f, "\n--- Internalization ---\n");
  print_context_intern_mapping(f, ctx);

  if (context_has_egraph(ctx)) {
    dump_egraph(f, ctx->egraph);
  }

  if (context_has_arith_solver(ctx)) {
    if (context_has_idl_solver(ctx)) {
      dump_idl_solver(f, ctx->arith_solver);
    } else if (context_has_rdl_solver(ctx)) {
      dump_rdl_solver(f, ctx->arith_solver);
    } else {
      assert(context_has_simplex_solver(ctx));
      dump_simplex_solver(f, ctx->arith_solver);
    }
  }

  if (context_has_bv_solver(ctx)) {
    dump_bv_solver(f, ctx->bv_solver);
  }

  /*
   * If arch is still AUTO_IDL or AUTO_RDL,
   * then flattening + simplification returned unsat
   * but the core is not initialized
   * so we can't print the clauses.
   */
  if (ctx->arch != CTX_ARCH_AUTO_IDL &&
      ctx->arch != CTX_ARCH_AUTO_RDL) {
    fprintf(f, "--- Clauses ---\n");
    print_clauses(f, ctx->core);
    fprintf(f, "\n");
  }


#if 0
  fprintf(f, "--- Auxiliary vectors ---\n\n");
  print_context_subst_eqs(f, ctx);
  print_context_top_eqs(f, ctx);
  print_context_top_atoms(f, ctx);
  print_context_top_formulas(f, ctx);
  print_context_top_interns(f, ctx);
  fprintf(f, "\n");
#endif

  fflush(f);
}


static void dump(const char *filename, context_t *ctx) {
  FILE *f;

  f = fopen(filename, "w");
  if (f == NULL) {
    perror(filename);
  } else {
    dump_context(f, ctx);
    fclose(f);
  }
}

#endif


/*
 * FOR TESTING: BITBLAST THEN EXPORT TO DIMACS
 */

#define EXPORT_TO_DIMACS 0

#if EXPORT_TO_DIMACS

#include "solvers/bv/dimacs_printer.h"

/*
 * Export ctx content in DIMACS format
 * - s = file name
 */
static void do_export(context_t *ctx, const char *s) {
  FILE *f;

  f = fopen(s, "w");
  if (f == NULL) {
    perror(s);
    exit(YICES_EXIT_SYSTEM_ERROR);
  } else {
    dimacs_print_bvcontext(f, ctx);
    fclose(f);
  }
}

/*
 * Force bitblasting then export
 * - s = filename
 * - ctx's status must be IDLE when this is called
 */
static void bitblast_then_export(context_t *ctx, const char *s) {
  smt_status_t stat;

  assert(context_status(ctx) == STATUS_IDLE);
  stat = precheck_context(ctx);
  switch (stat) {
  case STATUS_UNKNOWN:
  case STATUS_UNSAT:
    do_export(ctx, s);
    break;

  case STATUS_INTERRUPTED:
    fprintf(stderr, "Export to dimacs interrupted\n");
    break;

  default:
    fprintf(stderr, "Unexpected context status after pre-check\n");
    break;
  }
}



/*
 * Export the delayed assertions
 * - ctx = context
 * - a = array of n formulas (the assertions)
 * - s = filename
 */
static int32_t export_delayed_assertions(context_t *ctx, uint32_t n, term_t *a, const char *s) {
  int32_t code;

  code = CTX_OPERATION_NOT_SUPPORTED;
  if (ctx->logic == QF_BV && ctx->mode == CTX_MODE_ONECHECK) {
    code = yices_assert_formulas(ctx, n, a);
    if (code == 0) {
      bitblast_then_export(ctx, s);
    }
  }
  return code;
}



#endif



/*
 * NAME STACKS
 */

/*
 * Initialize; nothing allocated yet
 */
static void init_smt2_name_stack(smt2_name_stack_t *s) {
  s->names = NULL;
  s->top = 0;
  s->size = 0;
  s->deletions = 0;
}

/*
 * Make room for some names to be pushed
 */
static void extend_smt2_name_stack(smt2_name_stack_t *s) {
  uint32_t n;

  n = s->size;
  if (n == 0) {
    n = DEF_SMT2_NAME_STACK_SIZE;
    assert(n <= MAX_SMT2_NAME_STACK_SIZE);
    s->names = (char **) safe_malloc(n * sizeof(char *));
    s->size = n;
  } else {
    n += (n >> 1) + 1;
    if (n > MAX_SMT2_NAME_STACK_SIZE) {
      out_of_memory();
    }
    s->names = (char **) safe_realloc(s->names, n * sizeof(char *));
    s->size = n;
  }
}


/*
 * Push name on top of the stack
 * - name must be a refcount string
 * - name's reference counter is incremented
 */
static void smt2_push_name(smt2_name_stack_t *s, char *name) {
  uint32_t i;

  i = s->top;
  if (i == s->size) {
    extend_smt2_name_stack(s);
  }
  assert(i < s->size);
  s->names[i] = name;
  string_incref(name);
  s->top = i+1;
}


/*
 * Remove names on top of the stack and remove them from the term_name table
 * - ptr = new top: names[0 ... ptr-1] are kept
 */
static void smt2_pop_term_names(smt2_name_stack_t *s, uint32_t ptr) {
  char *name;
  uint32_t n;

  n = s->top;
  while (n > ptr) {
    n --;
    name = s->names[n];

    assert(yices_get_term_by_name(name) != NULL_TERM);
    yices_remove_term_name(name);
    assert(yices_get_term_by_name(name) == NULL_TERM);

    string_decref(name);
  }
  s->deletions += (s->top - ptr);
  s->top = n;
}


/*
 * Remove names on top of the stack and remove them from the type-name table
 * - ptr = new top: names[0 ... ptr - 1] are kept
 */
static void smt2_pop_type_names(smt2_name_stack_t *s, uint32_t ptr) {
  char *name;
  uint32_t n;

  n = s->top;
  while (n > ptr) {
    n --;
    name = s->names[n];

    assert(yices_get_type_by_name(name) != NULL_TYPE);
    yices_remove_type_name(name);
    assert(yices_get_type_by_name(name) == NULL_TYPE);

    string_decref(name);
  }
  s->deletions += (s->top - ptr);
  s->top = n;
}


/*
 * Remove names on top of the stack and remove them from the macro name table
 * - ptr = new top: names[0 ... ptr - 1] are kept
 *
 * NOTE: we can't delete the type_macro. We just remove the mapping
 * name -> macro id. If we remove type_constructor, then we'll delete
 * all instances of that constructor from the type table, but that's
 * not safe unless we remove all terms that have such a type.
 */
static void smt2_pop_macro_names(smt2_name_stack_t *s, uint32_t ptr) {
  char *name;
  uint32_t n;

  n = s->top;
  while (n > ptr) {
    n --;
    name = s->names[n];

    assert(yices_get_macro_by_name(name) >= 0);
    yices_remove_type_macro_name(name);
    assert(yices_get_macro_by_name(name) < 0);

    string_decref(name);
  }
  s->deletions += (s->top - ptr);
  s->top = n;
}



/*
 * Deletion
 */
static void delete_smt2_name_stack(smt2_name_stack_t *s) {
  uint32_t n;

  n = s->top;
  while (n > 0) {
    n --;
    string_decref(s->names[n]);
  }
  safe_free(s->names);
  s->names = NULL;
}


/*
 * Reset: remove all names
 */
static void reset_smt2_name_stack(smt2_name_stack_t *s) {
  delete_smt2_name_stack(s);
  assert(s->names == NULL);
  s->top = 0;
  s->size = 0;
  s->deletions = 0;
}


/*
 * PUSH/POP STACK
 */

/*
 * Initialize: nothing allocated yet
 */
static void init_smt2_stack(smt2_stack_t *s) {
  s->data = NULL;
  s->top = 0;
  s->size = 0;
  s->levels = 0;
}

/*
 * Make room
 */
static void extend_smt2_stack(smt2_stack_t *s) {
  uint32_t n;

  n = s->size;
  if (n == 0) {
    n = DEF_SMT2_STACK_SIZE;
    assert(n <= MAX_SMT2_STACK_SIZE);
    s->data = (smt2_push_rec_t *) safe_malloc(n * sizeof(smt2_push_rec_t));
    s->size = n;
  } else {
    n += (n >> 1) + 1;
    if (n > MAX_SMT2_STACK_SIZE) {
      out_of_memory();
    }
    s->data = (smt2_push_rec_t *) safe_realloc(s->data, n * sizeof(smt2_push_rec_t));
    s->size = n;
  }
}


/*
 * Push data:
 * - m = multiplicity
 * - terms, types, macros = number of term/type/macro declarations
 * - named_bools. named_asserts = number of named boolean terms and assertions
 */
static void smt2_stack_push(smt2_stack_t *s, uint32_t m, uint32_t terms, uint32_t types, uint32_t macros,
			    uint32_t named_bools, uint32_t named_asserts) {
  uint32_t i;

  i = s->top;
  if (i == s->size) {
    extend_smt2_stack(s);
  }
  assert(i < s->size);
  s->data[i].multiplicity = m;
  s->data[i].term_decls = terms;
  s->data[i].type_decls = types;
  s->data[i].macro_decls = macros;
  s->data[i].named_bools = named_bools;
  s->data[i].named_asserts = named_asserts;
  s->levels += m;
  s->top = i+1;
}


/*
 * Get the top element:
 * - warning: this pointer may become invalid is data is pushed on s
 */
static inline smt2_push_rec_t *smt2_stack_top(smt2_stack_t *s) {
  assert(s->top > 0);
  return s->data + (s->top - 1);
}


static inline bool smt2_stack_is_nonempty(smt2_stack_t *s) {
  return s->top > 0;
}

/*
 * Remove the top element
 */
static void smt2_stack_pop(smt2_stack_t *s) {
  uint32_t i;

  assert(s->top > 0);
  i = s->top - 1;
  assert(s->levels >= s->data[i].multiplicity);
  s->levels -= s->data[i].multiplicity;
  s->top = i;
}

/*
 * Delete
 */
static void delete_smt2_stack(smt2_stack_t *s) {
  safe_free(s->data);
  s->data = NULL;
}


/*
 * Empty the stack
 */
static void reset_smt2_stack(smt2_stack_t *s) {
  delete_smt2_stack(s);
  assert(s->data == NULL);
  s->top = 0;
  s->size = 0;
  s->levels = 0;
}



/*
 * CHECK AND BUILD A CORE
 */

/*
 * Check sat with assumptions and build an unsat core
 */
static smt_status_t check_with_assumptions(context_t *ctx, const param_t *params, uint32_t n, const term_t a[], ivector_t *core) {
  ivector_t assumptions;
  smt_status_t status;
  literal_t l;
  uint32_t i;

  // if ctx is already unsat, the core is empty
  if (context_status(ctx) == STATUS_UNSAT) {
    ivector_reset(core);
    return STATUS_UNSAT;
  }

  // convert a[0] ... a[n-1] to assumptions
  init_ivector(&assumptions, n);
  for (i=0; i<n; i++) {
    l = context_add_assumption(ctx, a[i]);
    if (l < 0) {
      // error when processing term a[i]
      yices_internalization_error(l);
      status = STATUS_ERROR;
      goto done;
    }
    ivector_push(&assumptions, l);
  }

  status = check_context_with_assumptions(ctx, params, n, assumptions.data);
  if (status == STATUS_UNSAT) {
    context_build_unsat_core(ctx, core);
  }

 done:
  delete_ivector(&assumptions);

  return status;
}

/*
 * INTERNAL STATISTICS
 */
static void init_cmd_stats(smt2_cmd_stats_t *stats) {
  stats->num_commands = 0;
  stats->num_declare_sort = 0;
  stats->num_define_sort = 0;
  stats->num_declare_fun = 0;
  stats->num_define_fun = 0;
  stats->num_assert = 0;
  stats->num_check_sat = 0;
  stats->num_check_sat_assuming = 0;
  stats->num_push = 0;
  stats->num_pop = 0;
  stats->num_get_value = 0;
  stats->num_get_assignment = 0;
  stats->num_get_unsat_core = 0;
  stats->num_get_unsat_assumptions = 0;
}



/*
 * REQUIRED INFO
 */
static const char *yices_name = "Yices";
static const char *yices_authors = "Bruno Dutertre, Dejan Jovanović";
static const char *error_behavior = "immediate-exit";

/*
 * GLOBAL OBJECTS
 */
static bool done;         // set to true on exit
static attr_vtbl_t avtbl; // attribute values

// exported
smt2_globals_t __smt2_globals;



/*
 * MAJOR ERRORS
 */

/*
 * If something goes wrong while writing to the output channel
 * or when closing it
 */
static void __attribute__((noreturn)) failed_output(void) {
  fprintf(stderr, "\n**************************************\n");
  fprintf(stderr, "FATAL ERROR\n");
  perror(__smt2_globals.out_name);
  fprintf(stderr, "\n**************************************\n\n");

  exit(YICES_EXIT_SYSTEM_ERROR);
}


/*
 * OUTPUT FUNCTIONS
 */

/*
 * Formatted output: like printf but use __smt2_globals.out
 */
static void print_out(const char *format, ...) {
  va_list p;

  va_start(p, format);
  if (vfprintf(__smt2_globals.out, format, p) < 0) {
    failed_output();
  }
  va_end(p);
}


/*
 * Flush the output channel
 */
static inline void flush_out(void) {
  if (fflush(__smt2_globals.out) == EOF) {
    failed_output();
  }
}


/*
 * Report success
 */
static void report_success(void) {
  if (__smt2_globals.print_success) {
    print_out("success\n");
    flush_out();
  }
}




/*
 * ERROR REPORTS
 */

/*
 * Error prefix/suffix
 * - SMT2 wants errors to be printed as
 *        (error "explanation")
 *   on the current output channel
 * - start_error(l, c) prints '(error "at line l, column c: '
 * - open_error() prints '(error "
 * - close_error() prints '")' and a newline then flush the output channel
 */
static void start_error(uint32_t line, uint32_t column) {
  print_out("(error \"at line %"PRIu32", column %"PRIu32": ", line, column);
}

static void open_error(void) {
  print_out("(error \"");
}

static void close_error(void) {
  print_out("\")\n");
  flush_out();
}


/*
 * Formatted error: like printf but add the prefix and close
 */
static void print_error(const char *format, ...) {
  va_list p;

  open_error();
  va_start(p, format);
  if (vfprintf(__smt2_globals.out, format, p) < 0) {
    failed_output();
  }
  va_end(p);
  close_error();
}


/*
 * Syntax error (reported by tstack)
 * - lex = lexer
 * - expected_token = either an smt2_token or -1
 *
 * lex is as follows:
 * - current_token(lex) = token that caused the error
 * - current_token_value(lex) = corresponding string
 * - current_token_length(lex) = length of that string
 * - lex->tk_line and lex->tk_column = start of the token in the input
 * - lex->reader.name  = name of the input file (NULL means input is stdin)
 */
static inline char *tkval(lexer_t *lex) {
  return current_token_value(lex);
}

void smt2_syntax_error(lexer_t *lex, int32_t expected_token) {
  reader_t *rd;
  smt2_token_t tk;

  tk = current_token(lex);
  rd = &lex->reader;

  start_error(rd->line, rd->column);

  switch (tk) {
  case SMT2_TK_INVALID_STRING:
    print_out("missing string terminator");
    break;

  case SMT2_TK_INVALID_NUMERAL:
    print_out("invalid numeral %s", tkval(lex));
    break;

  case SMT2_TK_INVALID_DECIMAL:
    print_out("invalid decimal %s", tkval(lex));
    break;

  case SMT2_TK_INVALID_HEXADECIMAL:
    print_out("invalid hexadecimal constant %s", tkval(lex));
    break;

  case SMT2_TK_INVALID_BINARY:
    print_out("invalid binary constant %s", tkval(lex));
    break;

  case SMT2_TK_INVALID_SYMBOL:
    print_out("invalid symbol");
    break;

  case SMT2_TK_INVALID_KEYWORD:
    print_out("invalid keyword");
    break;

  case SMT2_TK_ERROR:
    print_out("invalid token %s", tkval(lex));
    break;

  default:
    if (expected_token >= 0) {
      print_out("syntax error: %s expected", smt2_token_to_string(expected_token));
    } else if (expected_token == SMT2_COMMAND_EXPECTED && tk == SMT2_TK_SYMBOL) {
      print_out("syntax error: %s is not a command", tkval(lex));
    } else if (expected_token == SMT2_NOT_EXPECTED) {
      print_out("syntax error: '%s' expected", smt2_symbol_to_string(SMT2_SYM_NOT));
    } else if (expected_token == SMT2_LITERAL_EXPECTED) {
      print_out("syntax_error: literal expected");
    } else {
      print_out("syntax error");
    }
    break;
  }

  close_error();
}


/*
 * ERROR FROM YICES (in yices_error_report)
 */

// mismatch between logic and assertions
static void unsupported_construct(const char *what) {
  if (__smt2_globals.logic_name != NULL) {
    print_out("%s not allowed in logic %s", what, __smt2_globals.logic_name);
  } else {
    print_out("%s not supported");
  }
}

/*
 * If full is true: print (error <message>)
 * Otherwise: print <message>
 */
static void print_yices_error(bool full) {
  error_report_t *error;

  if (full) open_error();

  error = yices_error_report();
  switch (error->code) {
  case INVALID_BITSHIFT:
    print_out("invalid index in rotate");
    break;
  case INVALID_BVEXTRACT:
    print_out("invalid indices in bit-vector extract");
    break;
  case TOO_MANY_ARGUMENTS:
    print_out("too many arguments. Function arity is at most %"PRIu32, YICES_MAX_ARITY);
    break;
  case TOO_MANY_VARS:
    print_out("too many variables in quantifier. Max is %"PRIu32, YICES_MAX_VARS);
    break;
  case MAX_BVSIZE_EXCEEDED:
    print_out("bit-vector size too large. Max is %"PRIu32, YICES_MAX_BVSIZE);
    break;
  case DEGREE_OVERFLOW:
    print_out("maximal polynomial degree exceeded");
    break;
  case DIVISION_BY_ZERO:
    print_out("division by zero");
    break;
  case POS_INT_REQUIRED:
    print_out("integer argument must be positive");
    break;
  case NONNEG_INT_REQUIRED:
    print_out("integer argument must be non-negative");
    break;
  case FUNCTION_REQUIRED:
    print_out("argument is not a function");
    break;
  case ARITHTERM_REQUIRED:
    print_out("argument is not an arithmetic term");
    break;
  case BITVECTOR_REQUIRED:
    print_out("argument is not a bit-vector term");
    break;
  case WRONG_NUMBER_OF_ARGUMENTS:
    print_out("wrong number of arguments");
    break;
  case TYPE_MISMATCH:
    print_out("type error");
    break;
  case INCOMPATIBLE_TYPES:
    print_out("incompatible types");
    break;
  case INCOMPATIBLE_BVSIZES:
    print_out("arguments do not have the same number of bits");
    break;
  case EMPTY_BITVECTOR:
    print_out("bit-vectors can't have 0 bits");
    break;
  case ARITHCONSTANT_REQUIRED:
    print_out("argument is not an arithmetic constant");
    break;
  case TOO_MANY_MACRO_PARAMS:
    print_out("too many arguments in sort constructor. Max is %"PRIu32, TYPE_MACRO_MAX_ARITY);
    break;

  case CTX_FREE_VAR_IN_FORMULA:
    print_out("formula contains free variable");
    break;

  case CTX_LOGIC_NOT_SUPPORTED:
    print_out("logic not supported");
    break;

  case CTX_UF_NOT_SUPPORTED:
    unsupported_construct("UF is");
    break;

  case CTX_ARITH_NOT_SUPPORTED:
    unsupported_construct("arithmetic is");
    break;

  case CTX_BV_NOT_SUPPORTED:
    unsupported_construct("bitvectors are");
    break;

  case CTX_ARRAYS_NOT_SUPPORTED:
    unsupported_construct("arrays are");
    break;

  case CTX_QUANTIFIERS_NOT_SUPPORTED:
    unsupported_construct("quantifiers are");
    break;

  case CTX_SCALAR_NOT_SUPPORTED:
    unsupported_construct("scalar types are");
    break;

  case CTX_TUPLE_NOT_SUPPORTED:
    unsupported_construct("tuples are");
    break;

  case CTX_UTYPE_NOT_SUPPORTED:
    unsupported_construct("uninterpreted sorts are");
    break;

  case CTX_NONLINEAR_ARITH_NOT_SUPPORTED:
    unsupported_construct("non-linear arithmetic is");
    break;

  case CTX_FORMULA_NOT_IDL:
    print_out("formula is not in integer difference logic");
    break;

  case CTX_FORMULA_NOT_RDL:
    print_out("formula is not in real difference logic");
    break;

  case CTX_TOO_MANY_ARITH_VARS:
    print_out("too many variables for the arithmetic solver");
    break;

  case CTX_TOO_MANY_ARITH_ATOMS:
    print_out("too many atoms for the arithmetic solver");
    break;

  case CTX_TOO_MANY_BV_VARS:
    print_out("too many variables for the bit-vector solver");
    break;

  case CTX_TOO_MANY_BV_ATOMS:
    print_out("too many atoms for the bit-vector solver");
    break;

  case CTX_ARITH_SOLVER_EXCEPTION:
  case CTX_BV_SOLVER_EXCEPTION:
  case CTX_ARRAY_SOLVER_EXCEPTION:
  case CTX_OPERATION_NOT_SUPPORTED:
  case CTX_INVALID_CONFIG:
  case CTX_UNKNOWN_PARAMETER:
  case CTX_INVALID_PARAMETER_VALUE:
  case CTX_UNKNOWN_LOGIC:
    print_out("context exception");
    break;

  case EVAL_QUANTIFIER:
    print_out("can't evaluate quantified terms");
    break;

  case EVAL_LAMBDA:
    print_out("can't evaluate lambda terms");
    break;

  case EVAL_UNKNOWN_TERM:
  case EVAL_FREEVAR_IN_TERM:
  case EVAL_OVERFLOW:
  case EVAL_FAILED:
    print_out("can't evaluate term value");
    break;

  case MCSAT_ERROR_UNSUPPORTED_THEORY:
    print_out("mcsat: unsupported theory");
    break;

  case OUTPUT_ERROR:
    print_out(" IO error");
    break;

  default:
    print_out("BUG detected");
    if (full) close_error();
    freport_bug(__smt2_globals.err, "smt2_commands");
    break;
  }

  if (full) close_error();
}


/*
 * Print an internalization error code
 */
static void print_internalization_error(int32_t code) {
  yices_internalization_error(code);
  print_yices_error(true);
}

/*
 * Print the error code returned by ef_analyze
 */
static void print_ef_analyze_error(ef_code_t code) {
  assert(code != EF_NO_ERROR);
  print_error(efcode2error[code]);
}




/*
 * EXCEPTIONS
 */

/*
 * Error messages for tstack exceptions
 * NULL means that this should never occur (i.e., fatal exception)
 */
static const char * const exception_string[NUM_SMT2_EXCEPTIONS] = {
  NULL,                                 // TSTACK_NO_ERROR
  NULL,                                 // TSTACK_INTERNAL_ERROR
  "operation not implemented",          // TSTACK_OP_NOT_IMPLEMENTED
  "undefined term",                     // TSTACK_UNDEF_TERM
  "undefined sort",                     // TSTACK_UNDEF_TYPE
  "undefined sort constructor",         // TSTACK_UNDEF_MACRO,
  "invalid numeral",                    // TSTACK_RATIONAL_FORMAT
  "invalid decimal'",                   // TSTACK_FLOAT_FORMAT
  "invalid binary",                     // TSTACK_BVBIN_FORMAT
  "invalid hexadecimal",                // TSTACK_BVHEX_FORMAT
  "can't redefine sort",                // TSTACK_TYPENAME_REDEF
  "can't redefine term",                // TSTACK_TERMNAME_REDEF
  "can't redefine sort constructor",    // TSTACK_MACRO_REDEF
  NULL,                                 // TSTACK_DUPLICATE_SCALAR_NAME
  "duplicate variable name",            // TSTACK_DUPLICATE_VAR_NAME
  "duplicate variable name",            // TSTACK_DUPLICATE_TYPE_VAR_NAME
  NULL,                                 // TSTACK_INVALID_OP
  "wrong number of arguments",          // TSTACK_INVALID_FRAME
  "constant too large",                 // TSTACK_INTEGER_OVERFLOW
  NULL,                                 // TSTACK_NEGATIVE_EXPONENT
  "integer required",                   // TSTACK_NOT_AN_INTEGER
  "string required",                    // TSTACK_NOT_A_STRING
  "symbol required",                    // TSTACK_NOT_A_SYMBOL
  "numeral required",                   // TSTACK_NOT_A_RATIONAL
  "sort required",                      // TSTACK_NOT_A_TYPE
  "error in arithmetic operation",      // TSTACK_ARITH_ERROR
  "division by zero",                   // TSTACK_DIVIDE_BY_ZERO
  "divisor must be constant",           // TSTACK_NON_CONSTANT_DIVISOR
  "size must be positive",              // TSTACK_NONPOSITIVE_BVSIZE
  "bitvectors have incompatible sizes", // TSTACK_INCOMPATIBLE_BVSIZES
  "number can't be converted to a bitvector constant", // TSTACK_INVALID_BVCONSTANT
  "error in bitvector arithmetic operation",  //TSTACK_BVARITH_ERROR
  "error in bitvector operation",       // TSTACK_BVLOGIC_ERROR
  "incompatible sort in definition",    // TSTACK_TYPE_ERROR_IN_DEFTERM
  "invalid term",                       // TSTACK_STRINGS_ARE_NOT_TERMS
  NULL,                                 // TSTACK_YICES_ERROR
  "missing symbol in :named attribute", // SMT2_MISSING_NAME
  "no pattern given",                   // SMT2_MISSING_PATTERN
  "not a sort identifier",              // SMT2_SYMBOL_NOT_SORT
  "not an indexed sort identifier",     // SMT2_SYMBOL_NOT_IDX_SORT
  "not a sort constructor",             // SMT2_SYMBOL_NOT_SORT_OP
  "not an indexed sort constructor",    // SMT2_SYMBOL_NOT_IDX_SORT_OP
  "not a term identifier",              // SMT2_SYMBOL_NOT_TERM
  "not an indexed term identifier",     // SMT2_SYMBOL_NOT_IDX_TERM
  "not a function identifier",          // SMT2_SYMBOL_NOT_FUNCTION
  "not an indexed function identifier", // SMT2_SYMBOL_NOT_IDX_FUNCTION
  "undefined identifier",               // SMT2_UNDEF_IDX_SORT
  "undefined identifier",               // SMT2_UNDEF_IDX_SORT_OP
  "undefined identifier",               // SMT2_UNDEF_IDX_TERM
  "undefined identifier",               // SMT2_UNDEF_IDX_FUNCTION
  "invalid qualifier: types don't match",  // SMT2_TYPE_ERROR_IN_QUAL
  "sort qualifier not supported",       // SMT2_QUAL_NOT_IMPLEMENTED
  "invalid bitvector constant",         // SMT2_INVALID_IDX_BV
  "invalid :named attribute (term is not ground)",    // SMT2_NAMED_TERM_NOT_GROUND
  "invalid :named attribute (name is already used)",  // SMT2_NAMED_SYMBOL_REUSED
  NULL,                                 // SMT2_SYMBOL_REDEF_SORT
  NULL,                                 // SMT2_SYMBOL_REDEF_FUN
  NULL,                                 // SMT2_TERM_NOT_INTEGER
};


/*
 * Conversion of opcodes to strings
 */
static const char * const opcode_string[NUM_SMT2_OPCODES] = {
  NULL,                   // NO_OP
  "sort definition",      // DEFINE_TYPE (should not occur?)
  "term definition",      // DEFINE_TERM (should not occur?)
  "binding",              // BIND?
  "variable declaration", // DECLARE_VAR
  "sort-variable declaration", // DECLARE_TYPE_VAR
  "let",                  // LET
  "BitVec",               // MK_BV_TYPE
  NULL,                   // MK_SCALAR_TYPE
  NULL,                   // MK_TUPLE_TYPE
  "function type",        // MK_FUN_TYPE
  "type constructor",     // MK_APP_TYPE
  "function application", // MK_APPLY
  "ite",                  // MK_ITE
  "equality",             // MK_EQ
  "disequality",          // MK_DISEQ
  "distinct",             // MK_DISTINCT
  "not",                  // MK_NOT
  "or",                   // MK_OR
  "and",                  // MK_AND
  "xor",                  // MK_XOR
  "iff",                  // MK_IFF (not in SMT2?)
  "=>",                   // MK_IMPLIES
  NULL,                   // MK_TUPLE
  NULL,                   // MK_SELECT
  NULL,                   // MK_TUPLE_UPDATE
  NULL,                   // MK_UPDATE (replaced by SMT2_MK_STORE)
  "forall",               // MK_FORALL
  "exists",               // MK_EXISTS
  "lambda",               // MK_LAMBDA (not in SMT2)
  "addition",             // MK_ADD
  "subtraction",          // MK_SUB
  "negation",             // MK_NEG
  "multiplication",       // MK_MUL
  "division",             // MK_DIVISION
  "exponentiation",       // MK_POW
  "inequality",           // MK_GE
  "inequality",           // MK_GT
  "inequality",           // MK_LE
  "inequality",           // MK_LT
  "bitvector constant",   // MK_BV_CONST
  "bvadd",                // MK_BV_ADD
  "bvsub",                // MK_BV_SUB
  "bvmul",                // MK_BV_MUL
  "bvneg",                // MK_BV_NEG
  "bvpow",                // MK_BV_POW (not in SMT2)
  "bvudiv",               // MK_BV_DIV
  "bvurem",               // MK_BV_REM
  "bvsdiv",               // MK_BV_SDIV
  "bvurem",               // MK_BV_SREM
  "bvsmod",               // MK_BV_SMOD
  "bvnot",                // MK_BV_NOT
  "bvand",                // MK_BV_AND
  "bvor",                 // MK_BV_OR
  "bvxor",                // MK_BV_XOR
  "bvnand",               // MK_BV_NAND
  "bvnor",                // MK_BV_NOR
  "bvxnor",               // MK_BV_XNOR
  NULL,                   // MK_BV_SHIFT_LEFT0
  NULL,                   // MK_BV_SHIFT_LEFT1
  NULL,                   // MK_BV_SHIFT_RIGHT0
  NULL,                   // MK_BV_SHIFT_RIGHT1
  NULL,                   // MK_BV_ASHIFT_RIGHT
  "rotate_left",          // MK_BV_ROTATE_LEFT
  "rotate_right",         // MK_BV_ROTATE_RIGHT
  "bvshl",                // MK_BV_SHL
  "bvlshr",               // MK_BV_LSHR
  "bvashr",               // MK_BV_ASHR
  "extract",              // MK_BV_EXTRACT
  "concat",               // MK_BV_CONCAT
  "repeat",               // MK_BV_REPEAT
  "sign_extend",          // MK_BV_SIGN_EXTEND
  "zero_extend",          // MK_BV_ZERO_EXTEND
  "bvredand",             // MK_BV_REDAND (not in SMT2)
  "bvredor",              // MK_BV_REDOR (not in SMT2)
  "bvcomp",               // MK_BV_COMP
  "bvuge",                // MK_BV_GE,
  "bvugt",                // MK_BV_GT
  "bvule",                // MK_BV_LE
  "bvult",                // MK_BV_LT
  "bvsge",                // MK_BV_SGE
  "bvsgt",                // MK_BV_SGT
  "bvsle",                // MK_BV_SLE
  "bvslt",                // MK_BV_SLT
  NULL,                   // MK_BOOL_TO_BV
  NULL,                   // MK_BIT

  "floor",                // MK_FLOOR (not in SMT2)
  "ceil",                 // MK_CEIL (not in SMT2
  "abs",                  // MK_ABS
  "div",                  // MK_IDIV
  "mod",                  // MK_MOD
  "divides",              // MK_DIVIDES (not in SMT2 --> divisible)
  "is_int",               // MK_IS_INT

  "build term",           // BUILD_TERM
  "build_type",           // BUILD_TYPE
  //
  "exit",                 // SMT2_EXIT
  "end of file",          // SMT2_SILENT_EXIT
  "get-assertions",       // SMT2_GET_ASSERTIONS
  "get-assignment",       // SMT2_GET_ASSIGNMENT
  "get-proof",            // SMT2_GET_PROOF
  "get-unsat-assumptions",  // SMT2_GET_UNSAT_ASSUMPTIONS
  "get-unsat-core",       // SMT2_GET_UNSAT_CORE
  "get-value",            // SMT2_GET_VALUE
  "get-option",           // SMT2_GET_OPTION
  "get-info",             // SMT2_GET_INFO
  "set-option",           // SMT2_SET_OPTION
  "set-info",             // SMT2_SET_INFO
  "set-logic",            // SMT2_SET_LOGIC
  "push",                 // SMT2_PUSH
  "pop",                  // SMT2_POP
  "assert",               // SMT2_ASSERT,
  "check-sat",            // SMT2_CHECK_SAT,
  "check-sat-assuming",   // SMT2_CHECK_SAT_ASSUMING,
  "declare-sort",         // SMT2_DECLARE_SORT
  "define-sort",          // SMT2_DEFINE_SORT
  "declare-fun",          // SMT2_DECLARE_FUN
  "define-fun",           // SMT2_DEFINE_FUN
  "get-model",            // SMT2_GET_MODEL
  "echo",                 // SMT2_ECHO
  "reset-assertions",     // SMT2_RESET_ASSERTIONS
  "reset",                // SMT2_RESET_ALL
  //
  "attributes",           // SMT2_MAKE_ATTR_LIST
  "term annotation",      // SMT2_ADD_ATTRIBUTES
  "Array",                // SMT2_MK_ARRAY
  "select",               // SMT2_MK_SELECT
  "store",                // SMT2_MK_STORE
  "indexed_sort",         // SMT2_INDEXED_SORT
  "sort expression",      // SMT2_APP_INDEXED_SORT
  "indexed identifier",   // SMT2_INDEXED_TERM
  "sort qualifier",       // SMT2_SORTED_TERM
  "sort qualifier",       // SMT2_SORTED_INDEXED_TERM
  "function application", // SMT2_INDEXED_APPLY
  "sort qualifier",       // SMT2_SORTED_APPLY
  "sort qualifier",       // SMT2_SORTED_INDEXED_APPLY

  // more arithmetic stuff
  "to_real",              // SMT2_MK_TO_REAL
  "div",                  // SMT2_MK_DIV
  "mod",                  // SMT2_MK_MOD
  "abs",                  // SMT2_MK_ABS
  "to_int",               // SMT2_MK_TO_INT
  "is_int",               // SMT2_MK_IS_INT
  "divisible",            // SMT2_MK_DIVISIBLE
};



/*
 * Exception raised by tstack
 * - tstack = term stack
 * - exception = error code (defined in term_stack2.h)
 *
 * Error location in the input file is given by
 * - tstack->error_loc.line
 * - tstack->error_loc.column
 *
 * Extra fields (depending on the exception)
 * - tstack->error_string = erroneous input
 * - tstack->error_op = erroneous operation
 */
void smt2_tstack_error(tstack_t *tstack, int32_t exception) {
  start_error(tstack->error_loc.line, tstack->error_loc.column);

  switch (exception) {
  case TSTACK_OP_NOT_IMPLEMENTED:
    print_out("operation %s not implemented", opcode_string[tstack->error_op]);
    break;

  case TSTACK_UNDEF_TERM:
  case TSTACK_UNDEF_TYPE:
  case TSTACK_UNDEF_MACRO:
  case TSTACK_DUPLICATE_VAR_NAME:
  case TSTACK_DUPLICATE_TYPE_VAR_NAME:
  case TSTACK_TYPENAME_REDEF:
  case TSTACK_TERMNAME_REDEF:
  case TSTACK_MACRO_REDEF:
  case SMT2_SYMBOL_NOT_SORT:
  case SMT2_SYMBOL_NOT_IDX_SORT:
  case SMT2_SYMBOL_NOT_SORT_OP:
  case SMT2_SYMBOL_NOT_IDX_SORT_OP:
  case SMT2_SYMBOL_NOT_TERM:
  case SMT2_SYMBOL_NOT_IDX_TERM:
  case SMT2_SYMBOL_NOT_FUNCTION:
  case SMT2_SYMBOL_NOT_IDX_FUNCTION:
  case SMT2_UNDEF_IDX_SORT:
  case SMT2_UNDEF_IDX_SORT_OP:
  case SMT2_UNDEF_IDX_TERM:
  case SMT2_UNDEF_IDX_FUNCTION:
    if (symbol_needs_quotes(tstack->error_string)) {
      print_out("%s: |%s|", exception_string[exception], tstack->error_string);
    } else {
      print_out("%s: %s", exception_string[exception], tstack->error_string);
    }
    break;

  case SMT2_SYMBOL_REDEF_SORT:
  case SMT2_SYMBOL_REDEF_FUN:
    if (symbol_needs_quotes(tstack->error_string)) {
      print_out("name |%s| is already defined in the logic", tstack->error_string);
    } else {
      print_out("name %s is already defined in the logic", tstack->error_string);
    }
    break;


  case TSTACK_RATIONAL_FORMAT:
  case TSTACK_FLOAT_FORMAT:
  case TSTACK_BVBIN_FORMAT:
  case TSTACK_BVHEX_FORMAT:
    print_out("%s: %s", exception_string[exception], tstack->error_string);
    break;

  case TSTACK_INVALID_FRAME:
  case TSTACK_NONPOSITIVE_BVSIZE:
    print_out("%s in %s", exception_string[exception], opcode_string[tstack->error_op]);
    break;

  case TSTACK_INTEGER_OVERFLOW:
  case TSTACK_NOT_AN_INTEGER:
  case TSTACK_NOT_A_STRING:
  case TSTACK_NOT_A_SYMBOL:
  case TSTACK_NOT_A_RATIONAL:
  case TSTACK_NOT_A_TYPE:
  case TSTACK_ARITH_ERROR:
  case TSTACK_DIVIDE_BY_ZERO:
  case TSTACK_NON_CONSTANT_DIVISOR:
  case TSTACK_INCOMPATIBLE_BVSIZES:
  case TSTACK_INVALID_BVCONSTANT:
  case TSTACK_BVARITH_ERROR:
  case TSTACK_BVLOGIC_ERROR:
  case TSTACK_TYPE_ERROR_IN_DEFTERM:
  case SMT2_MISSING_NAME:
  case SMT2_MISSING_PATTERN:
  case SMT2_TYPE_ERROR_IN_QUAL:
  case SMT2_QUAL_NOT_IMPLEMENTED:
  case SMT2_INVALID_IDX_BV:
  case SMT2_NAMED_TERM_NOT_GROUND:
  case SMT2_NAMED_SYMBOL_REUSED:
    print_out("%s", exception_string[exception]);
    break;

  case SMT2_TERM_NOT_INTEGER:
    print_out("invalid argument in %s: not an integer",  opcode_string[tstack->error_op]);    
    break;

  case TSTACK_STRINGS_ARE_NOT_TERMS:
    print_out("%s: \"%s\"", exception_string[exception], tstack->error_string);
    break;

  case TSTACK_YICES_ERROR:
    // TODO: extract more information from yices_error_report();
    print_out("in %s: ", opcode_string[tstack->error_op]);
    print_yices_error(false);
    break;

  case TSTACK_NO_ERROR:
  case TSTACK_INTERNAL_ERROR:
  case TSTACK_DUPLICATE_SCALAR_NAME:
  case TSTACK_INVALID_OP:
  case TSTACK_NEGATIVE_EXPONENT:
  default:
    print_out("FATAL ERROR");
    close_error();
    freport_bug(__smt2_globals.err, "smt2_commands");
    break;
  }

  close_error();
}



/*
 * Bug report: unexpected status
 */
static void __attribute__((noreturn)) bad_status_bug(FILE *f) {
  print_error("Internal error: unexpected context status");
  flush_out();
  freport_bug(f, "Internal error: unexpected context status");
}



/*
 * PRINT STATUS AND STATISTICS
 */
static void show_status(smt_status_t status) {
  print_out("%s\n", status2string[status]);
}


/*
 * Status after check_with_assumptions or check: print an error if the
 * status is not SAT/UNSAT/UNKNOWN/INTERRUPTED
 */
static void report_status(smt2_globals_t *g, smt_status_t status) {
  switch (status) {
  case STATUS_UNKNOWN:
  case STATUS_SAT:
  case STATUS_UNSAT:
  case STATUS_INTERRUPTED:
    show_status(status);
    break;

  case STATUS_ERROR:
    print_yices_error(true);
    break;

  default:
    bad_status_bug(g->err);
    break;
  }
}


/*
 * Print the efsolver status. Print an error if the status
 * is not SAT/UNSAT/UNKNOWN/INTERRUPTED.
 */
static void report_ef_status(smt2_globals_t *g, ef_client_t *efc) {
  ef_status_t stat;
  int32_t error;
  ef_solver_t *efsolver;

  efsolver = efc->efsolver;

  assert(efsolver != NULL && efc->efdone);

  stat = efsolver->status;
  error = efsolver->error_code;

  switch (stat) {
  case EF_STATUS_SAT:
  case EF_STATUS_UNKNOWN:
  case EF_STATUS_UNSAT:
  case EF_STATUS_INTERRUPTED:
    trace_printf(g->tracer, 3, "(exist/forall solver: %"PRIu32" iterations)\n", efsolver->iters);
    print_out("%s\n", ef_status2string[stat]);
    break;

  case EF_STATUS_SUBST_ERROR:
    if (error == -1) {
      print_error("the exist/forall solver failed: degree overflow in substitution");
    } else {
      assert(error == -2);
      freport_bug(g->err, "the exist/forall solver failed: substitution error");
    }
    break;

  case EF_STATUS_ASSERT_ERROR:
    assert(error < 0);
    print_internalization_error(error);
    break;

  case EF_STATUS_PROJECTION_ERROR:
    if (error == PROJ_ERROR_NON_LINEAR) {
      print_error("the exists/forall solver failed: non-linear arithmetic is not supported");
    } else {
      freport_bug(g->err, "the exists/forall solver failed: projection error");
    }
    break;

  case EF_STATUS_MDL_ERROR:
  case EF_STATUS_IMPLICANT_ERROR:
  case EF_STATUS_TVAL_ERROR:
  case EF_STATUS_CHECK_ERROR:
  case EF_STATUS_ERROR:
  case EF_STATUS_IDLE:
  case EF_STATUS_SEARCHING:
    freport_bug(g->err, "the exists/forall solver failed: unexpected status: %s\n", ef_status2string[stat]);
    break;

  }
}




/*
 * Statistics about each solvers
 */
static void show_core_stats(smt_core_t *core) {
  print_out(" :boolean-variables %"PRIu32"\n", num_vars(core));
  print_out(" :atoms %"PRIu32"\n", num_atoms(core));
  print_out(" :clauses %"PRIu32"\n", num_clauses(core));
  print_out(" :restarts %"PRIu32"\n", num_restarts(core));
  print_out(" :clause-db-reduce %"PRIu32"\n", num_reduce_calls(core));
  print_out(" :clause-db-simplify %"PRIu32"\n", num_simplify_calls(core));
  print_out(" :decisions %"PRIu64"\n", num_decisions(core));
  print_out(" :conflicts %"PRIu64"\n", num_conflicts(core));
  print_out(" :theory-conflicts %"PRIu32"\n", num_theory_conflicts(core));
  print_out(" :boolean-propagations %"PRIu64"\n", num_propagations(core));
  print_out(" :theory-propagations %"PRIu32"\n", num_theory_propagations(core));
}

static void show_egraph_stats(egraph_t *egraph) {
  print_out(" :egraph-terms %"PRIu32"\n", egraph_num_terms(egraph));
  print_out(" :egraph-atoms %"PRIu32"\n", egraph_num_atoms(egraph));
  print_out(" :egraph-conflicts %"PRIu32"\n", egraph_num_conflicts(egraph));
  print_out(" :egraph-ackermann-lemmas %"PRIu32"\n", egraph_all_ackermann(egraph));
  print_out(" :egraph-final-checks %"PRIu32"\n", egraph_num_final_checks(egraph));
  print_out(" :egraph-interface-lemmas %"PRIu32"\n", egraph_num_interface_eqs(egraph));
}

static void show_funsolver_stats(fun_solver_t *solver) {
  print_out(" :array-vars %"PRIu32"\n", fun_solver_num_vars(solver));
  print_out(" :array-edges %"PRIu32"\n", fun_solver_num_edges(solver));
  print_out(" :array-update1-axioms %"PRIu32"\n", fun_solver_num_update1_axioms(solver));
  print_out(" :array-update2-axioms %"PRIu32"\n", fun_solver_num_update2_axioms(solver));
  print_out(" :array-extensionality-axioms %"PRIu32"\n", fun_solver_num_extensionality_axioms(solver));
}

static void show_simplex_stats(simplex_solver_t *solver) {
  simplex_collect_statistics(solver);
  print_out(" :simplex-init-vars %"PRIu32"\n", simplex_num_init_vars(solver));
  print_out(" :simplex-init-rows %"PRIu32"\n", simplex_num_init_rows(solver));
  print_out(" :simplex-init-atoms %"PRIu32"\n", simplex_num_init_atoms(solver));
  print_out(" :simplex-vars %"PRIu32"\n", simplex_num_vars(solver));
  print_out(" :simplex-rows %"PRIu32"\n", simplex_num_rows(solver));
  print_out(" :simplex-atoms %"PRIu32"\n", simplex_num_atoms(solver));
  print_out(" :simplex-pivots %"PRIu32"\n", simplex_num_pivots(solver));
  print_out(" :simplex-conflicts %"PRIu32"\n", simplex_num_conflicts(solver));
  print_out(" :simplex-interface-lemmas %"PRIu32"\n", simplex_num_interface_lemmas(solver));
  if (simplex_num_make_integer_feasible(solver) > 0 ||
      simplex_num_dioph_checks(solver) > 0) {
    print_out(" :simplex-integer-vars %"PRIu32"\n", simplex_num_integer_vars(solver));
    print_out(" :simplex-branch-and-bound %"PRIu32"\n", simplex_num_branch_and_bound(solver));
    print_out(" :simplex-gomory-cuts %"PRIu32"\n", simplex_num_gomory_cuts(solver));
    // bound strenthening
    print_out(" :simplex-bound-conflicts %"PRIu32"\n", simplex_num_bound_conflicts(solver));
    print_out(" :simplex-bound-recheck-conflicts %"PRIu32"\n", simplex_num_bound_recheck_conflicts(solver));
    // integrality test
    print_out(" :simplex-itest-conflicts %"PRIu32"\n", simplex_num_itest_conflicts(solver));
    print_out(" :simplex-itest-bound-conflicts %"PRIu32"\n", simplex_num_itest_bound_conflicts(solver));
    print_out(" :simplex-itest-recheck-conflicts %"PRIu32"\n", simplex_num_itest_bound_conflicts(solver));
    // diophantine solver
    print_out(" :simplex-gcd-conflicts %"PRIu32"\n", simplex_num_dioph_gcd_conflicts(solver));
    print_out(" :simplex-dioph-checks %"PRIu32"\n", simplex_num_dioph_checks(solver));
    print_out(" :simplex-dioph-conflicts %"PRIu32"\n", simplex_num_dioph_conflicts(solver));
    print_out(" :simplex-dioph-bound-conflicts %"PRIu32"\n", simplex_num_dioph_bound_conflicts(solver));
    print_out(" :simplex-dioph-recheck-conflicts %"PRIu32"\n", simplex_num_dioph_recheck_conflicts(solver));
  }
}

static void show_bvsolver_stats(bv_solver_t *solver) {
  print_out(" :bvsolver-vars %"PRIu32"\n", bv_solver_num_vars(solver));
  print_out(" :bvsolver-atoms %"PRIu32"\n", bv_solver_num_atoms(solver));
  print_out(" :bvsolver-equiv-lemmas %"PRIu32"\n", bv_solver_equiv_lemmas(solver));
  print_out(" :bvsolver-interface-lemmas %"PRIu32"\n", bv_solver_interface_lemmas(solver));
}

static void show_idl_fw_stats(idl_solver_t *solver) {
  print_out(" :idl-solver-vars %"PRIu32"\n", idl_num_vars(solver));
  print_out(" :idl-solver-atoms %"PRIu32"\n", idl_num_atoms(solver));
}

static void show_rdl_fw_stats(rdl_solver_t *solver) {
  print_out(" :rdl-solver-vars %"PRIu32"\n", rdl_num_vars(solver));
  print_out(" :rdl-solver-atoms %"PRIu32"\n", rdl_num_atoms(solver));
}


/*
 * Context statistics
 */
static void show_ctx_stats(context_t *ctx) {
  assert(ctx->core != NULL);
  show_core_stats(ctx->core);

  if (context_has_egraph(ctx)) {
    show_egraph_stats(ctx->egraph);
  }

  if (context_has_fun_solver(ctx)) {
    show_funsolver_stats(ctx->fun_solver);
  }
  if (context_has_arith_solver(ctx)) {
    if (context_has_simplex_solver(ctx)) {
      show_simplex_stats(ctx->arith_solver);
    } else if (context_has_idl_solver(ctx)) {
      show_idl_fw_stats(ctx->arith_solver);
    } else {
      assert(context_has_rdl_solver(ctx));
      show_rdl_fw_stats(ctx->arith_solver);
    }
  }

  if (context_has_bv_solver(ctx)) {
    show_bvsolver_stats(ctx->bv_solver);
  }

  if (ctx->mcsat != NULL) {
    mcsat_show_stats(ctx->mcsat, __smt2_globals.out);
  }
}


/*
 * Global state
 */
static void show_statistics(smt2_globals_t *g) {
  double time, mem;

  time = get_cpu_time();
  mem = mem_size() / (1024*1024);

  print_out("(:num-terms %"PRIu32"\n", yices_num_terms());
  print_out(" :num-types %"PRIu32"\n", yices_num_types());
  print_out(" :total-run-time %.3f\n", time);
  if (mem > 0) {
    print_out(" :mem-usage %.3f\n", mem);
  }
  if (g->ctx != NULL) {
    show_ctx_stats(g->ctx);
  }
  print_out(")\n");
  flush_out();
}


/*
 * OUTPUT/ERROR FILES
 */

/*
 * Close the output file and delete its name
 */
static void close_output_file(smt2_globals_t *g) {
  if (g->out != stdout) {
    assert(g->out_name != NULL);
    if (fclose(g->out) == EOF) {
      failed_output();
    }
    string_decref(g->out_name);
    g->out_name = NULL;
  }
  assert(g->out_name == NULL);
}

/*
 * Same thing for the error file
 */
static void close_error_file(smt2_globals_t *g) {
  if (g->err != stderr) {
    assert(g->err_name != NULL);
    if (fclose(g->err) == EOF) {
      failed_output();
    }
    string_decref(g->err_name);
    g->err_name = NULL;
  }
  assert(g->err_name == NULL);;
}



/*
 * Allocate and initialize the trace object
 */
static tracer_t *get_tracer(smt2_globals_t *g) {
  tracer_t *tmp;

  tmp = g->tracer;
  if (tmp == NULL) {
    tmp = (tracer_t *) safe_malloc(sizeof(tracer_t));
    init_trace(tmp);
    set_trace_vlevel(tmp, g->verbosity);
    set_trace_file(tmp, g->err);
    g->tracer = tmp;
  }
  return tmp;
}


/*
 * Delete the trace object
 */
static void delete_tracer(smt2_globals_t *g) {
  if (g->tracer != NULL) {
    delete_trace(g->tracer);
    safe_free(g->tracer);
    g->tracer = NULL;
  }
}

/*
 * Change the trace file
 */
static void update_trace_file(smt2_globals_t *g) {
  if (g->tracer != NULL) {
    set_trace_file(g->tracer, g->err);
  }
}


/*
 * Change the verbosity level in g->tracer
 * - create the tracer if needed
 */
static void update_trace_verbosity(smt2_globals_t *g) {
  tracer_t *tmp;

  if (g->tracer != NULL) {
    set_trace_vlevel(g->tracer, g->verbosity);
  } else if (g->verbosity > 0) {
    tmp = get_tracer(g);
    if (g->ctx != NULL) context_set_trace(g->ctx, tmp);
  }
}


/*
 * Initialize pretty printer object to use the output channel
 */
static void init_pretty_printer(yices_pp_t *printer, smt2_globals_t *g) {
  init_yices_pp(printer, g->out, &g->pp_area, PP_VMODE, 0);
}


/*
 * INFO TABLE
 */

/*
 * Return the table (construct and initialize it if necessary)
 */
static strmap_t *get_info_table(smt2_globals_t *g) {
  strmap_t *hmap;

  hmap = g->info;
  if (hmap == NULL) {
    hmap = (strmap_t *) safe_malloc(sizeof(strmap_t));
    init_strmap(hmap, 0); // default size
    g->info = hmap;
  }

  return hmap;
}


/*
 * For deletion: decrement the reference counter of
 * all avals in the table.
 */
static void info_finalizer(void *aux, strmap_rec_t *r) {
  if (r->val >= 0) {
    aval_decref(aux, r->val);
  }
}

/*
 * Delete the table
 */
static void delete_info_table(smt2_globals_t *g) {
  strmap_t *hmap;

  hmap = g->info;
  if (hmap != NULL) {
    strmap_iterate(hmap, g->avtbl, info_finalizer);
    delete_strmap(hmap);
    safe_free(hmap);
    g->info = NULL;
  }
}


/*
 * Add info:
 * - name = keyword
 * - val = attribute value (in g->avtbl)
 * - if there's info for name already, we overwrite it
 * - val may be -1 (AVAL_NULL)
 */
static void add_info(smt2_globals_t *g, const char *name, aval_t val) {
  strmap_t *info;
  strmap_rec_t *r;
  bool new;

  info = get_info_table(g);
  r = strmap_get(info, name, &new);
  if (!new && r->val >= 0) {
    aval_decref(g->avtbl, r->val);
  }
  r->val = val;
  if (val >= 0) {
    aval_incref(g->avtbl, val);
  }
}


/*
 * Check whether there's an info record for name
 * - if so return its value in *val and return true
 */
static bool has_info(smt2_globals_t *g, const char *name, aval_t *val) {
  strmap_t *info;
  strmap_rec_t *r;

  info = g->info;
  if (info != NULL) {
    r = strmap_find(info, name);
    if (r != NULL) {
      *val = r->val;
      return true;
    }
  }

  return false;
}



/*
 * SET-OPTION SUPPORT
 */

/*
 * Check whether v is a boolean.
 * If so copy its value in *result, otherwise leave result unchanged
 */
static bool aval_is_boolean(attr_vtbl_t *avtbl, aval_t v, bool *result) {
  char *s;

  if (v >= 0 && aval_tag(avtbl, v) == ATTR_SYMBOL) {
    s = aval_symbol(avtbl, v);
    if (strcmp(s, "true") == 0) {
      *result = true;
      return true;
    }
    if (strcmp(s, "false") == 0) {
      *result = false;
      return true;
    }
  }

  return false;
}

/*
 * Check whether v is a rational
 * If so copy its value in *result
 */
static bool aval_is_rational(attr_vtbl_t *avtbl, aval_t v, rational_t *result) {
  if (v >= 0 && aval_tag(avtbl, v) == ATTR_RATIONAL) {
    q_set(result, aval_rational(avtbl, v));
    return true;
  }

  return false;
}


/*
 * For (set-info :smt-lib-version X.Y)
 * - check whether v is either 2.0 or 2.5 or 2.6
 * - return false if it's not
 * - return true if it is
 *
 * - set *version to 100 * v (i.e., 2.5 --> 2500)
 */
static bool aval_is_known_version(attr_vtbl_t *avtbl, aval_t v, uint32_t *version) {
  rational_t aux;
  bool ok;

  ok = false;
  if (v >= 0 && aval_tag(avtbl, v) == ATTR_RATIONAL) {
    q_init(&aux);
    q_set(&aux, aval_rational(avtbl, v));
    if (q_cmp_int32(&aux, 2, 1) == 0) {
      // version 2.0
      *version = 2000;
      ok = true;
    } else if (q_cmp_int32(&aux, 5, 2) == 0) {
      // version 2.5
      *version = 2500;
      ok = true;
    } else if (q_cmp_int32(&aux, 13, 5) == 0) {
      // version 2.6
      *version = 2600;
      ok = true;
    }
    q_clear(&aux);
  }

  return ok;
}


/*
 * Boolean option
 * - name = option name (keyword)
 * - value = value given (in g->avtbl)
 * - *flag = where to set the option
 */
static void set_boolean_option(smt2_globals_t *g, const char *name, aval_t value, bool *flag) {
  if (aval_is_boolean(g->avtbl, value, flag)) {
    report_success();
  } else {
    print_error("option %s requires a Boolean value", name);
  }
}


/*
 * Integer option
 * - name = option name
 * - val = value in (g->avtbl)
 * - *result = where to copy the value
 */
static void set_uint32_option(smt2_globals_t *g, const char *name, aval_t value, uint32_t *result) {
  rational_t aux;
  int64_t x;

  q_init(&aux);
  if (aval_is_rational(g->avtbl, value, &aux) && q_is_integer(&aux)) {
    if (q_is_neg(&aux)) {
      print_error("option %s must be non-negative", name);
    } else if (q_get64(&aux, &x) && x <= (int64_t) UINT32_MAX) {
      assert(x >= 0);
      *result = (uint32_t) x;
      report_success();
    } else {
      print_error("integer overflow: value must be at most %"PRIu32, UINT32_MAX);
    }
  } else {
    print_error("option %s requires an integer value", name);
  }
  q_clear(&aux);
}


/*
 * Set/change the output channel:
 * - name = keyword (should be :regular-output-channel
 * - val = value (should be a string)
 */
static void set_output_file(smt2_globals_t *g, const char *name, aval_t value) {
  FILE *f;
  char *file_name;

  if (value >= 0 && aval_tag(g->avtbl, value) == ATTR_STRING) {
    file_name = aval_string(g->avtbl, value);
    f = stdout;
    if (strcmp(file_name, "stdout") != 0) {
      f = fopen(file_name, "a"); // append
      if (f == NULL) {
	print_error("can't open file %s", file_name);
	return;
      }
    }
    close_output_file(g);
    // change out_name
    if (f != stdout) {
      g->out_name = clone_string(file_name);
      string_incref(g->out_name);
    }
    g->out = f;
    report_success();
  } else {
    print_error("option %s requires a string value", name);
  }
}


/*
 * Set/change the diagnostic channel
 * - name = keyword (should be :regular-output-channel
 * - val = value (should be a string)
 */
static void set_error_file(smt2_globals_t *g, const char *name, aval_t value) {
  FILE *f;
  char *file_name;

  if (value >= 0 && aval_tag(g->avtbl, value) == ATTR_STRING) {
    file_name = aval_string(g->avtbl, value);
    f = stderr;
    if (strcmp(file_name, "stderr") != 0) {
      f = fopen(file_name, "a"); // append
      if (f == NULL) {
	print_error("can't open file %s", file_name);
	return;
      }
    }
    close_error_file(g);
    // change name
    if (f != stderr) {
      g->err_name = clone_string(file_name);
      string_incref(g->err_name);
    }
    g->err = f;
    update_trace_file(g);
    report_success();
  } else {
    print_error("option %s requires a string value", name);
  }
}



/*
 * Set the verbosity level
 * - name = keyword (should be :verbosity)
 * - val = value (in g->avtbl)
 */
static void set_verbosity(smt2_globals_t *g, const char *name, aval_t value) {
  rational_t aux;
  int64_t x;

  q_init(&aux);
  if (aval_is_rational(g->avtbl, value, &aux) && q_is_integer(&aux)) {
    if (q_is_neg(&aux)) {
      print_error("option %s must be non-negative", name);
    } else if (q_get64(&aux, &x) && x <= (int64_t) UINT32_MAX) {
      /*
       * x = verbosity level
       */
      g->verbosity = (uint32_t) x;
      update_trace_verbosity(g);
      report_success();
    } else {
      print_error("integer overflow: %s must be at most %"PRIu32, UINT32_MAX);
    }
  } else {
    print_error("option %s requires an integer value", name);
  }
  q_clear(&aux);
}


/*
 * Options: produce-unsat-cores and produce-unsat-assumptions.
 * It's not clear what to do if both were true. So we make
 * sure only one of them is true,
 */
static void set_unsat_core_option(smt2_globals_t *g, const char *name, aval_t value) {
  bool flag;

  if (aval_is_boolean(g->avtbl, value, &flag)) {
    if (flag && g->produce_unsat_assumptions) {
      print_error("can't have both :produce-unsat-cores and :produce-unsat-assumptions true");
    } else {
      g->produce_unsat_cores = flag;
      report_success();
    }
  } else {
    print_error("option %s requires a Boolean value", name);
  }
}

static void set_unsat_assumption_option(smt2_globals_t *g, const char *name, aval_t value) {
  bool flag;

  if (aval_is_boolean(g->avtbl, value, &flag)) {
    if (flag && g->produce_unsat_cores) {
      print_error("can't have both :produce-unsat-cores and :produce-unsat-assumptions true");
    } else {
      g->produce_unsat_assumptions = flag;
      report_success();
    }
  } else {
    print_error("option %s requires a Boolean value", name);
  }
}


/*
 * OUTPUT OF INFO AND OPTIONS
 */

/*
 * Print pair (keyword, value)
 */
static void print_kw_string_pair(const char *keyword, const char *value) {
  print_out("(%s \"%s\")\n", keyword, value);
}

static void print_kw_symbol_pair(const char *keyword, const char *value) {
  print_out("(%s %s)\n", keyword, value);
}

static void print_kw_uint64_pair(const char *keyword, uint64_t value) {
  print_out("(%s %"PRIu64")\n", keyword, value);
}

static const char * const string_bool[2] = { "false", "true" };

#if 0
// not used

static void print_kw_boolean_pair(const char *keyword, bool value) {
  print_kw_symbol_pair(keyword, string_bool[value]);
}

#endif

/*
 * Print value
 */
static void print_string_value(const char *value) {
  print_out("\"%s\"\n", value);
}

static void print_symbol_value(const char *value) {
  print_out("%s\n", value);
}

static void print_boolean_value(bool value) {
  print_symbol_value(string_bool[value]);
}

static void print_uint32_value(uint32_t value) {
  print_out("%"PRIu32"\n", value);
}

static void print_float_value(double value) {
  if (value < 1.0) {
    print_out("%.4f\n", value);
  } else {
    print_out("%.2f\n", value);
  }
}

/*
 * Print attribute values
 */
static void print_aval(smt2_globals_t *g, aval_t val);

static void print_aval_list(smt2_globals_t *g, attr_list_t *d) {
  uint32_t i, n;

  n = d->nelems;
  assert(n > 0);
  print_out("(");
  print_aval(g, d->data[0]);
  for (i=1; i<n; i++) {
    print_out(" ");
    print_aval(g, d->data[i]);
  }
  print_out(")");
}

/*
 * We can't use bvconst_print here because it uses prefix 0b
 */
static void print_aval_bv(smt2_globals_t *q, bvconst_attr_t *bv) {
  uint32_t n;

  n = bv->nbits;
  assert(n > 0);
  print_out("#b");
  do {
    n --;
    print_out("%u", (unsigned) bvconst_tst_bit(bv->data, n));
  } while (n > 0);
}

static void print_aval_rational(smt2_globals_t *g, rational_t *q) {
  q_print(g->out, q);
  if (ferror(g->out)) {
    failed_output();
  }
}

static void print_aval(smt2_globals_t *g, aval_t val) {
  assert(good_aval(g->avtbl, val));
  switch (aval_tag(g->avtbl, val)) {
  case ATTR_RATIONAL:
    print_aval_rational(g, aval_rational(g->avtbl, val));
    break;

  case ATTR_BV:
    print_aval_bv(g, aval_bvconst(g->avtbl, val));
    break;

  case ATTR_STRING:
    print_out("\"%s\"", aval_string(g->avtbl, val));
    break;

  case ATTR_SYMBOL:
    print_out("%s", aval_symbol(g->avtbl, val));
    break;

  case ATTR_LIST:
    print_aval_list(g, aval_list(g->avtbl, val));
    break;

  case ATTR_DELETED:
    freport_bug(g->err, "smt2_commands: attribute deleted");
    break;
  }
}

/*
 * Print pair keyword/val
 */
static void print_kw_value_pair(smt2_globals_t *g, const char *name, aval_t val) {
  if (val < 0) {
    print_out("(%s)\n", name);
  } else {
    print_out("(%s ", name);
    print_aval(g, val);
    print_out(")\n");
  }
}



/*
 * Check whether the logic is set
 * - if not print an error
 */
static bool check_logic(void) {
  if (__smt2_globals.logic_code == SMT_UNKNOWN) {
    print_error("no logic set");
    return false;
  }
  return true;
}


/*
 * Converse: make sure that no logic is set
 * - if it is, print (error "...") and return false
 */
static bool option_can_be_set(const char *option_name) {
  if (__smt2_globals.logic_code != SMT_UNKNOWN) {
    print_error("option %s can't be set now. It must be set before (set-logic ...)", option_name);
    return false;
  }
  return true;
}


/*
 * Output for options we don't support
 */
static void unsupported_option(void) {
  print_out("unsupported\n");
}



/*
 * ASSUMPTIONS AND NAMED ASSERTIONS
 */

/*
 * Allocate an assumption structure and store all named assertions in it.
 */
static assumptions_and_core_t *collect_named_assertions(smt2_globals_t *g) {
  assumptions_and_core_t *a;

  a = new_assumptions(__yices_globals.terms);
  collect_assumptions_from_stack(a, &g->named_asserts);
  return a;
}


/*
 * Allocate an assumption structure and store assumptions in it
 * - return NULL and print an error is any symbol is undefined or not Boolean
 */
static assumptions_and_core_t *collect_named_assumptions(uint32_t n, const signed_symbol_t *a) {
  assumptions_and_core_t *tmp;
  int32_t code;
  uint32_t index;

  tmp = new_assumptions(__yices_globals.terms);
  code = collect_assumptions_from_signed_symbols(tmp, n, a, &index);
  if (code < 0) {
    // failed: index = the bad term
    assert(0 <= index && index < n);
    if (code == -1) {
      print_error("undefined term %s", a[index].name);
    } else {
      print_error("term %s is not Boolean", a[index].name);
    }
    free_assumptions(tmp);
    tmp = NULL;
  }

  return tmp;
}

/*
 * CONTEXT INITIALIZATION
 */

/*
 * Check whether we can set the context in One-check mode
 * - we can if g->benchmark is true
 *   and g->produce_unsat_cores and g->produce_unsat_assumptions
 *   are both false.
 */
static inline bool one_check_mode(smt2_globals_t *g) {
  return g->benchmark_mode && !g->produce_unsat_cores &&
    !g->produce_unsat_assumptions;
}

/*
 * Allocate and initialize the context based on g->logic
 * - make sure the logic is supported before calling this
 */
static void init_smt2_context(smt2_globals_t *g) {
  smt_logic_t logic;
  context_arch_t arch;
  context_mode_t mode;
  bool iflag;
  bool qflag;

  assert(logic_is_supported(g->logic_code));
  assert(!g->efmode);

  // default: assume g->benchmark_mode is false
  logic = g->logic_code;
  mode = CTX_MODE_PUSHPOP;
  if (g->timeout > 0) {
    mode = CTX_MODE_INTERACTIVE;
  }
  arch = arch_for_logic(logic);
  iflag = iflag_for_logic(logic);
  qflag = qflag_for_logic(logic);

  if (g->mcsat) {
    // force MCSAT independent of the logic
    arch = CTX_ARCH_MCSAT;
  } else if (one_check_mode(g)) {
    // change mode and arch for QF_IDL/QF_RDL
    mode = CTX_MODE_ONECHECK;
    switch (logic) {
    case QF_IDL:
      arch = CTX_ARCH_AUTO_IDL;
      break;

    case QF_RDL:
      arch = CTX_ARCH_AUTO_RDL;
      break;

    default:
      break;
    }
  }

  if (arch == CTX_ARCH_MCSAT) {
    iflag = false;
    qflag = false;
  }

  g->ctx = yices_create_context(logic, arch, mode, iflag, qflag);
  assert(g->ctx != NULL);
  if (g->verbosity > 0 || g->tracer != NULL) {
    context_set_trace(g->ctx, get_tracer(g));
  }

  // Set the mcsat options
  g->ctx->mcsat_options = g->mcsat_options;

  /*
   * TODO: override the default context options based on
   * ctx_parameters.  I don't want to do it now (2015/07/22). If we
   * make a mistake, we could get a major performance loss.
   */
}


/*
 * Initialize the search parameters
 * - this must be done after the context is created
 * - if the architecture is AUTO_RDL or AUTO_IDL,
 *   this must be called after the assertions
 */
static void init_search_parameters(smt2_globals_t *g) {
  assert(g->ctx != NULL);
  yices_default_params_for_context(g->ctx, &g->parameters);
}



/*
 * CHECK SAT WITH TIMEOUT
 */

/*
 * Timeout handler: call stop_search when triggered
 * - data = pointer to the smt2_global structure
 */
static void timeout_handler(void *data) {
  smt2_globals_t *g;

  assert(data == &__smt2_globals);

  g = data;
  if (g->ctx != NULL && context_status(g->ctx) == STATUS_SEARCHING) {
    context_stop_search(g->ctx);
  }
}

/*
 * Call check_context with the given search parameters.
 * - if g->timeout is positive, set a timeout first
 */
static smt_status_t check_sat_with_timeout(smt2_globals_t *g, const param_t *params) {
  smt_status_t stat;

  if (g->timeout == 0) {
    // no timeout
    return check_context(g->ctx, params);
  }

  /*
   * We call init_timeout only now because the internal timeout
   * consumes resources even if it's never used.
   */
  if (! g->timeout_initialized) {
    init_timeout();
    g->timeout_initialized = true;
  }
  g->interrupted = false;
  start_timeout(g->timeout, timeout_handler, g);
  stat = check_context(g->ctx, params);
  clear_timeout();

  /*
   * Attempt to cleanly recover from interrupt
   */
  if (stat == STATUS_INTERRUPTED) {
    trace_printf(g->tracer, 2, "(check-sat: interrupted)\n");
    g->interrupted = true;
    if (context_get_mode(g->ctx) == CTX_MODE_INTERACTIVE) {
      context_cleanup(g->ctx);
      assert(context_status(g->ctx) == STATUS_IDLE);
    }
    // we don't want to report "interrupted" that's not SMT2 compliant
    stat = STATUS_UNKNOWN;
  }

  return stat;
}


/*
 * Check with assumptions:
 * - params = search parameters
 * - a = assumption data structure to use
 */
static smt_status_t check_sat_with_assumptions(smt2_globals_t *g, const param_t *params, assumptions_and_core_t *a) {
  smt_status_t stat;

  if (g->timeout == 0) {
    // no timeout
    stat = check_with_assumptions(g->ctx, params, a->assumptions.size, a->assumptions.data, &a->core);
    a->status = stat;
    return stat;
  }

  /*
   * We call init_timeout only now because the internal timeout
   * consumes resources even if it's never used.
   */
  if (! g->timeout_initialized) {
    init_timeout();
    g->timeout_initialized = true;
  }
  g->interrupted = false;
  start_timeout(g->timeout, timeout_handler, g);
  stat = check_with_assumptions(g->ctx, params, a->assumptions.size, a->assumptions.data, &a->core);
  a->status = stat;
  clear_timeout();

  /*
   * Attempt to cleanly recover from interrupt
   */
  if (stat == STATUS_INTERRUPTED) {
    trace_printf(g->tracer, 2, "(check-sat-assuming: interrupted)\n");
    g->interrupted = true;
    if (context_get_mode(g->ctx) == CTX_MODE_INTERACTIVE) {
      context_cleanup(g->ctx);
      assert(context_status(g->ctx) == STATUS_IDLE);
    }
    // we don't want to report "interrupted" that's not SMT2 compliant
    stat = STATUS_UNKNOWN;
  }

  return stat;
}



/*
 * DELAYED ASSERTION/CHECK_SAT
 */

/*
 * Check whether term t requires the Egraph
 * - seen = hset of all terms seen so far (none of them requires the Egraph)
 */
static bool needs_egraph(int_hset_t *seen, term_t t);

static bool composite_needs_egraph(int_hset_t *seen, composite_term_t *d) {
  uint32_t i, n;

  n = d->arity;
  for (i=0; i<n; i++) {
    if (needs_egraph(seen, d->arg[i])) return true;
  }
  return false;
}

static bool product_needs_egraph(int_hset_t *seen, pprod_t *p) {
  uint32_t i, n;

  n = p->len;
  for (i=0; i<n; i++) {
    if (needs_egraph(seen, p->prod[i].var)) return true;
  }
  return false;
}

static bool poly_needs_egraph(int_hset_t *seen, polynomial_t *p) {
  uint32_t i, n;

  n = p->nterms;
  i = 0;
  if (p->mono[0].var == const_idx) {
    i ++;
  }
  while (i < n) {
    if (needs_egraph(seen, p->mono[i].var)) return true;
    i ++;
  }
  return false;
}

static bool bvpoly64_needs_egraph(int_hset_t *seen, bvpoly64_t *p) {
  uint32_t i, n;

  n = p->nterms;
  i = 0;
  if (p->mono[0].var == const_idx) {
    i ++;
  }
  while (i < n) {
    if (needs_egraph(seen, p->mono[i].var)) return true;
    i ++;
  }
  return false;
}

static bool bvpoly_needs_egraph(int_hset_t *seen, bvpoly_t *p) {
  uint32_t i, n;

  n = p->nterms;
  i = 0;
  if (p->mono[0].var == const_idx) {
    i ++;
  }
  while (i < n) {
    if (needs_egraph(seen, p->mono[i].var)) return true;
    i ++;
  }
  return false;
}



static bool needs_egraph(int_hset_t *seen, term_t t) {
  term_table_t *terms;
  bool result;

  result = false;
  t = unsigned_term(t); // clear polarity
  if (int_hset_add(seen, t)) {
    // not seen yet
    terms = __yices_globals.terms;
    switch (term_kind(terms, t)) {
    case UNUSED_TERM:
    case RESERVED_TERM:
      assert(false);
      break;

    case CONSTANT_TERM:
    case VARIABLE:
    case UNINTERPRETED_TERM:
      result = is_utype_term(terms, t);
      break;

    case ARITH_CONSTANT:
    case BV64_CONSTANT:
    case BV_CONSTANT:
      result = false;
      break;

    case ARITH_EQ_ATOM:
    case ARITH_GE_ATOM:
    case ARITH_IS_INT_ATOM:
    case ARITH_FLOOR:
    case ARITH_CEIL:
    case ARITH_ABS:
      result = needs_egraph(seen, arith_atom_arg(terms, t));
      break;

    case ARITH_ROOT_ATOM:
      result = needs_egraph(seen, arith_root_atom_desc(terms, t)->p);
      break;

    case ITE_TERM:
    case ITE_SPECIAL:
    case EQ_TERM:
    case DISTINCT_TERM:
    case OR_TERM:
    case XOR_TERM:
    case ARITH_BINEQ_ATOM:
    case ARITH_RDIV:
    case ARITH_IDIV:
    case ARITH_MOD:
    case ARITH_DIVIDES_ATOM:
    case BV_ARRAY:
    case BV_DIV:
    case BV_REM:
    case BV_SDIV:
    case BV_SREM:
    case BV_SMOD:
    case BV_SHL:
    case BV_LSHR:
    case BV_ASHR:
    case BV_EQ_ATOM:
    case BV_GE_ATOM:
    case BV_SGE_ATOM:
      result = composite_needs_egraph(seen, composite_term_desc(terms, t));
      break;

    case BIT_TERM:
      result = needs_egraph(seen, bit_term_arg(terms, t));
      break;

    case APP_TERM:
    case UPDATE_TERM:
    case TUPLE_TERM:
    case FORALL_TERM:
    case LAMBDA_TERM:
    case SELECT_TERM:
      result = true;
      break;

    case POWER_PRODUCT:
      result = product_needs_egraph(seen, pprod_term_desc(terms, t));
      break;

    case ARITH_POLY:
      result = poly_needs_egraph(seen, poly_term_desc(terms, t));
      break;

    case BV64_POLY:
      result = bvpoly64_needs_egraph(seen, bvpoly64_term_desc(terms, t));
      break;

    case BV_POLY:
      result = bvpoly_needs_egraph(seen, bvpoly_term_desc(terms, t));
      break;
    }
  }

  return result;
}

/*
 * Check whether any formula is a[0...n-1] contains an uninterpreted function
 */
static bool has_uf(term_t *a, uint32_t n) {
  int_hset_t seen; // set of visited terms
  bool result;
  uint32_t i;

  result = false;
  init_int_hset(&seen, 32);
  for (i=0; i<n; i++) {
    result = needs_egraph(&seen, a[i]);
    if (result) break;
  }
  delete_int_hset(&seen);

  return result;
}

/*
 * Add a assertion t to g->assertions
 * - do nothing if t is true
 * - if t is false, set g->trivially_unsat to true
 */
static void add_delayed_assertion(smt2_globals_t *g, term_t t) {
  if (t != true_term) {
    ivector_push(&g->assertions, t);
    if (t == false_term) {
      g->trivially_unsat = true;
    }
  }
}


/*
 * Check satisfiability of all assertions
 */
static void check_delayed_assertions(smt2_globals_t *g) {
  int32_t code;
  smt_status_t status;

  // set frozen to true to disallow more assertions
  g->frozen = true;

  if (g->trivially_unsat) {
    print_out("unsat\n");
  } else if (g->assertions.size == 0) {
    print_out("sat\n");
  } else {
    /*
     * check for mislabeled benchmarks: some benchmarks
     * marked as QF_UFIDL do not require the Egraph (should be QF_IDL)
     */
    if (g->benchmark_mode && g->logic_code == QF_UFIDL &&
	!has_uf(g->assertions.data, g->assertions.size)) {
      trace_printf(g->tracer, 2, "(Warning: switching logic to QF_IDL)\n");
      g->logic_code = QF_IDL;
    }
    init_smt2_context(g);

    code = yices_assert_formulas(g->ctx, g->assertions.size, g->assertions.data);
    if (code < 0) {
      // error during assertion processing
      print_yices_error(true);
      return;
    }
    init_search_parameters(g);
    if (g->random_seed != 0) {
      g->parameters.random_seed = g->random_seed;
    }

<<<<<<< HEAD
    // for testing: delegate
    if (g->logic_code == QF_BV) {
=======
    if (false && g->logic_code == QF_BV) {
>>>>>>> db3eca48
      status = check_with_delegate(g->ctx);
    } else {
      status = check_sat_with_timeout(g, &g->parameters);
    }
    report_status(g, status);
  }

  flush_out();
}


#if 0
/*
 * FOR TESTING/DEBUGGING: PRINT ALL DELAYED ASSERTIONS
 */
#include "io/term_printer.h"

static void show_delayed_assertions(smt2_globals_t *g) {
  yices_pp_t printer;
  term_t *v;
  uint32_t i, n;

  if (g->benchmark_mode) {
    v = g->assertions.data;
    n = g->assertions.size;

    init_pretty_printer(&printer, g);
    for (i=0; i<n; i++) {
      pp_term_full(&printer, __yices_globals.terms, v[i]);
      flush_yices_pp(&printer);
    }
    delete_yices_pp(&printer, true);
  }
}
#endif



#if 0
/*
 * For debugging: check that the unsat core is unsat!
 */
static void validate_unsat_core(smt2_globals_t *g) {
  context_t *saved_context;
  assumptions_and_core_t *a;
  ivector_t all;
  int32_t code;
  smt_status_t status;

  if (g->unsat_core->status == STATUS_UNSAT) {
    saved_context = g->ctx;
    g->ctx = NULL;
    init_smt2_context(g);

    a = g->unsat_core;

    init_ivector(&all, 100);
    ivector_add(&all, g->assertions.data, g->assertions.size);
    ivector_add(&all, a->core.data, a->core.size);
    code = yices_assert_formulas(g->ctx, all.size, all.data);
    if (code < 0) {
      printf("**** BUG: INVALID UNSAT CORE: BAD TERMS ****\n");
      fflush(stdout);
    } else {
      status = check_context(g->ctx, &g->parameters);
      if (status != STATUS_UNSAT) {
	printf("**** BUG: INVALID UNSAT CORE ****\n");
	fflush(stdout);
      }
    }
    delete_ivector(&all);
    yices_free_context(g->ctx);
    g->ctx = saved_context;
  }
}
#endif

/*
 * Check and build unsat core for the delayed assertions
 */
static void delayed_assertions_unsat_core(smt2_globals_t *g) {
  int32_t code;
  smt_status_t status;

  // disallow more assertions
  g->frozen = true;

  assert(g->unsat_core == NULL);
  g->unsat_core = collect_named_assertions(g);
  if (g->trivially_unsat) {
    // the core is empty
    g->unsat_core->status = STATUS_UNSAT;
    report_status(g, STATUS_UNSAT);
  } else {
    init_smt2_context(g);
    code = yices_assert_formulas(g->ctx, g->assertions.size, g->assertions.data);
    if (code < 0) {
      // error during assertion processing
      print_yices_error(true);
      return;
    }
    init_search_parameters(g);
    if (g->random_seed != 0) {
      g->parameters.random_seed = g->random_seed;
    }
    status = check_sat_with_assumptions(g, &g->parameters, g->unsat_core);
    //    validate_unsat_core(g);
    report_status(g, status);

    if (status == STATUS_ERROR) {
      free_assumptions(g->unsat_core);
      g->unsat_core = NULL;
    }
  }
}

/*
 * Check sat with assumptions
 */
static void check_delayed_assertions_assuming(smt2_globals_t *g, uint32_t n, signed_symbol_t *a) {
  assumptions_and_core_t *assumptions;
  int32_t code;
  smt_status_t status;

  assert(g->unsat_assumptions == NULL);

  assumptions = collect_named_assumptions(n, a);
  if (assumptions != NULL) {
    g->frozen = true;
    g->unsat_assumptions = assumptions;
    if (g->trivially_unsat) {
      // list of unsat assumption is empty
      assumptions->status = STATUS_UNSAT;
      report_status(g, STATUS_UNSAT);
    } else {
      init_smt2_context(g);
      code = yices_assert_formulas(g->ctx, g->assertions.size, g->assertions.data);
      if (code < 0) {
	// error during assertion processing
	print_yices_error(true);
	return;
      }
      init_search_parameters(g);
      if (g->random_seed != 0) {
	g->parameters.random_seed = g->random_seed;
      }
      status = check_sat_with_assumptions(g, &g->parameters, assumptions);
      report_status(g, status);

      if (status == STATUS_ERROR) {
	// cleanup
	free_assumptions(assumptions);
	g->unsat_assumptions = NULL;
      }
    }
  }
}


/*
 * EXISTS/FORALL SOLVER
 */

/*
 * Call the exists/forall solver on the delayed assertions
 * - print the status or an error message.
 */
static void efsolve_cmd(smt2_globals_t *g) {
  ef_client_t *efc;

  if (g->efmode) {
    efc = &g->ef_client;
    ef_solve(efc, &g->assertions, &g->parameters,
	     qf_fragment(g->logic_code), ef_arch_for_logic(g->logic_code),
	     g->tracer);

    if (efc->efcode != EF_NO_ERROR) {
      // error in preprocessing
      print_ef_analyze_error(efc->efcode);
    } else {
      report_ef_status(g, efc);
    }
  } else {
    print_error("(ef-solve) not supported.");
  }
}






/*
 * CONTEXT OPERATIONS: INCREMENTAL MODE
 */

/*
 * Cleanup before operations that change the context:
 * - delete the model and the core if any
 * - if the context is SAT or UNKNOWN, clear the current assignment
 * - if the context is UNSAT, remove assumptions if any
 *
 * After this: the status can be either IDLE or UNSAT.
 * UNSAT means the there were no assumptions.
 */
static void cleanup_context(smt2_globals_t *g) {
  if (g->model != NULL) {
    yices_free_model(g->model);
    g->model = NULL;
  }
  if (g->unsat_core != NULL) {
    free_assumptions(g->unsat_core);
    g->unsat_core = NULL;
  }
  if (g->unsat_assumptions != NULL) {
    free_assumptions(g->unsat_assumptions);
    g->unsat_assumptions  = NULL;
  }

  switch (context_status(g->ctx)) {
  case STATUS_UNKNOWN:
  case STATUS_SAT:
    // return to IDLE
    context_clear(g->ctx);
    assert(context_status(g->ctx) == STATUS_IDLE);
    break;

  case STATUS_UNSAT:
    // try to to remove assumptions
    context_clear_unsat(g->ctx);
    assert (context_status(g->ctx) == STATUS_IDLE ||
	    context_status(g->ctx) == STATUS_UNSAT);
    break;

  case STATUS_IDLE:
    break;

  case STATUS_SEARCHING:
  case STATUS_INTERRUPTED:
  default:
    bad_status_bug(g->err);
    break;
  }
}

/*
 * Assert t in g->ctx
 * - t is known to be a Boolean term here
 * - the context is either IDLE or UNSAT
 */
static void add_assertion(smt2_globals_t *g, term_t t) {
  int32_t code;

  assert(g->ctx != NULL && context_supports_pushpop(g->ctx));

  switch (context_status(g->ctx)) {
  case STATUS_IDLE:
    code = assert_formula(g->ctx, t);
    if (code < 0) {
      print_internalization_error(code);
    } else {
      report_success();
    }
    break;

  case STATUS_UNSAT:
    /*
     * Ignore the assertion. We don't try to check whether
     * t is a correct assertion (e.g., no free variables in f).
     */
    report_success();
    break;

  case STATUS_UNKNOWN:
  case STATUS_SAT:
  case STATUS_SEARCHING:
  case STATUS_INTERRUPTED:
  default:
    bad_status_bug(g->err);
    break;
  }

}


/*
 * Check satisfiability
 */
static void ctx_check_sat(smt2_globals_t *g) {
  smt_status_t stat;

  assert(g->ctx != NULL && context_supports_pushpop(g->ctx));

  if (g->unsat_assumptions != NULL) {
    /*
     * the context's status was based on the assumptions
     * we reset everything here to be safe.
     */
    cleanup_context(g);
  }

  stat = context_status(g->ctx);
  switch (stat) {
  case STATUS_UNKNOWN:
  case STATUS_UNSAT:
  case STATUS_SAT:
    // already solved: print the status
    show_status(stat);
    break;

  case STATUS_IDLE:
    // change the seed if needed
    if (g->random_seed != 0) {
      g->parameters.random_seed = g->random_seed;
    }
    stat = check_sat_with_timeout(g, &g->parameters);
    report_status(g, stat);
    break;

  case STATUS_SEARCHING:
  case STATUS_INTERRUPTED:
  default:
    bad_status_bug(g->err);
    break;
  }
  flush_out();
}


/*
 * Check sat and compute an unsat core
 */
static void ctx_unsat_core(smt2_globals_t *g) {
  smt_status_t stat;

  assert(g->ctx != NULL && g->produce_unsat_cores &&
	 context_supports_pushpop(g->ctx));

  if (g->unsat_core != NULL) {
    // nothing had changed since the previous call to check_sat
    show_status(g->unsat_core->status);
  } else {
    // we build this first, even if the context is SAT or UNSAT
    g->unsat_core = collect_named_assertions(g);
    stat = context_status(g->ctx);
    switch (stat) {
    case STATUS_UNSAT:
      // already solved: store the status and print it
      // the unsat core is empty
      g->unsat_core->status = stat;
      show_status(stat);
      break;

    case STATUS_IDLE:
      // change the seed if needed
      if (g->random_seed != 0) {
	g->parameters.random_seed = g->random_seed;
      }
      stat = check_sat_with_assumptions(g, &g->parameters, g->unsat_core);
      report_status(g, stat);
      if (stat == STATUS_ERROR) {
	free_assumptions(g->unsat_core);
	g->unsat_core = NULL;
      }
      break;

    case STATUS_SAT:
    case STATUS_UNKNOWN:
      // this should not happen.
    case STATUS_SEARCHING:
    case STATUS_INTERRUPTED:
    default:
      bad_status_bug(g->err);
      break;
    }
  }
  flush_out();
}


/*
 * Check with assumptions:
 * - not supported by the mcsat solver
 */
static void ctx_check_sat_assuming(smt2_globals_t *g, uint32_t n, signed_symbol_t *a) {
  assumptions_and_core_t *assumptions;
  smt_status_t status;

  cleanup_context(g);

  assert(g->unsat_assumptions == NULL);

  assumptions = collect_named_assumptions(n, a);

  if (assumptions != NULL) {
    g->unsat_assumptions = assumptions;
    switch (context_status(g->ctx)) {
    case STATUS_IDLE:
      if (g->random_seed != 0) {
	g->parameters.random_seed = g->random_seed;
      }
      status = check_sat_with_assumptions(g, &g->parameters, assumptions);
      report_status(g, status);
      if (status == STATUS_ERROR) {
	free_assumptions(assumptions);
	g->unsat_assumptions = NULL;
      }
      break;

    case STATUS_UNSAT:
      // the context is already unsat so the list of unsat assumptions is empty
      assumptions->status = STATUS_UNSAT;
      show_status(STATUS_UNSAT);
      break;

    case STATUS_UNKNOWN:
    case STATUS_SAT:
    case STATUS_SEARCHING:
    case STATUS_INTERRUPTED:
    default:
      bad_status_bug(g->err);
      break;
    }
  }

  flush_out();
}


/*
 * New assertion scope
 */
static void ctx_push(smt2_globals_t *g) {
  assert(g->ctx != NULL && context_supports_pushpop(g->ctx));

  cleanup_context(g);

  switch (context_status(g->ctx)) {
  case STATUS_IDLE:
    context_push(g->ctx);
    break;

  case STATUS_UNSAT:
    g->pushes_after_unsat ++;
    break;

  case STATUS_UNKNOWN:
  case STATUS_SAT:
  case STATUS_SEARCHING:
  case STATUS_INTERRUPTED:
  default:
    bad_status_bug(g->err);
    break;
  }
}


/*
 * Backtrack to the previous scope
 */
static void ctx_pop(smt2_globals_t *g) {
  assert(g->ctx != NULL && context_supports_pushpop(g->ctx));

  cleanup_context(g);

  switch (context_status(g->ctx)) {
  case STATUS_IDLE:
    context_pop(g->ctx);
    break;

  case STATUS_UNSAT:
    if (g->pushes_after_unsat > 0) {
      g->pushes_after_unsat --;
    } else {
      context_clear_unsat(g->ctx);
      context_pop(g->ctx);
    }
    break;

  case STATUS_UNKNOWN:
  case STATUS_SAT:
  case STATUS_SEARCHING:
  case STATUS_INTERRUPTED:
  default:
    bad_status_bug(g->err);
    break;
  }
}


/*
 * MODELS AND PRINT VALUES
 */

/*
 * Try to construct the model of the current set of assertions
 * - return NULL and print an error if the context status is neither
 *   SAT nor UNKNOWN
 *
 * In non-interactive mode: there may not be a context at this point.
 */
static model_t *get_model(smt2_globals_t *g) {
  model_t *mdl;

  mdl = g->model;
  if (mdl == NULL) {
    if (g->ctx == NULL)  {
      // benchmark mode: no context
      assert(g->benchmark_mode);

      if (!g->frozen) {
	print_error("can't build a model. Call (check-sat) first");
      } else if (g->trivially_unsat) {
	print_error("the context is unsatisfiable");
      } else {
	assert(g->assertions.size == 0);
	// no assertions: build a trivial model
	// we set keep_subst to true to be consistent
	mdl = yices_new_model(true);
      }

    } else {
      // context exists
      switch (context_status(g->ctx)) {
      case STATUS_UNKNOWN:
      case STATUS_SAT:
	mdl = yices_get_model(g->ctx, true);
	break;

      case STATUS_UNSAT:
	print_error("the context is unsatisfiable");
	break;

      case STATUS_IDLE:
	print_error("can't build a model. Call (check-sat) first");
	break;

      case STATUS_SEARCHING:
      case STATUS_INTERRUPTED:
      default:
	print_out("BUG: unexpected context status");
	freport_bug(__smt2_globals.err, "BUG: unexpected context status");
	break;
      }
    }
    g->model = mdl;
  }

  return mdl;
}


/*
 * Try to construct a model from the exists/forall solver
 * - return NULL and print an error if the solver's status is not SAT
 */
static model_t *get_ef_model(smt2_globals_t *g) {
  ef_solver_t *efsolver;
  model_t *mdl;
  efmodel_error_code_t code;

  efsolver = g->ef_client.efsolver;
  mdl = ef_get_model(&g->ef_client, &code);

  switch (code) {
  case EFMODEL_CODE_NO_ERROR:
    break;

  case EFMODEL_CODE_NO_MODEL:
    if (efsolver->status == EF_STATUS_UNSAT) {
      print_error("the context is unsatisfiable");
    } else {
      print_error("the exists/forall solver did not find a model");
    }
    break;

  case EFMODEL_CODE_NOT_SOLVED:
    print_error("can't build a model. Call (check-sat) first");
    break;
  }

  return mdl;
}


/*
 * Print value (<SMT2-expression> <value>)
 * - printer = pretty printer object
 * - vtbl = value table where v is stored
 * - token_queue = whatever was parsed
 * - i = index of the SMT2 expression for t in token_queue
 */
static void print_term_value(yices_pp_t *printer, value_table_t *vtbl, etk_queue_t *token_queue, value_t v, int32_t i) {
  pp_open_block(printer, PP_OPEN_PAR);
  pp_smt2_expr(printer, token_queue, i);
  smt2_pp_object(printer, vtbl, v);
  pp_close_block(printer, true);
}


/*
 * Print a list of pairs terms/values
 * - the list of terms an array of n expression indices expr[0..n-1]
 *   where expr[i] is an valid start index in token_queue
 * - the corresponding values as in v[0 ... n-1]
 */
static void print_term_value_list(yices_pp_t *printer, value_table_t *vtbl, etk_queue_t *token_queue,
				  int32_t *expr, value_t *v, uint32_t n) {
  uint32_t i;
  value_t x, u;

  u = vtbl_mk_unknown(vtbl);

  pp_open_block(printer, PP_OPEN_VPAR); // open '('
  for (i=0; i<n; i++) {
    x = v[i];
    if (x < 0) x = u;
    print_term_value(printer, vtbl, token_queue, x, expr[i]);
  }
  pp_close_block(printer, true); // close ')'
}


/*
 * Evaluate the value of an array of terms in mdl
 * - n = size of array t
 * - the values are added to vector v
 * - so the value for term t[i] is stored in v->data[i]
 * - v->data[i] may be a negative error code if the value can't be
 *   computed
 */
static void evaluate_term_values(model_t *mdl, term_t *t, uint32_t n, ivector_t *v) {
  evaluator_t evaluator;
  uint32_t i;
  value_t x;

  /*
   * We store all values (even the error codes)
   * We could stop on the first error?
   */
  ivector_reset(v);
  resize_ivector(v, n);
  init_evaluator(&evaluator, mdl);
  for (i=0; i<n; i++) {
    x = eval_in_model(&evaluator, t[i]);
    ivector_push(v, x);
  }
  delete_evaluator(&evaluator);
}


/*
 * GET ASSIGNMENT
 */

/*
 * Pretty print name with quotes if needed.
 */
static void pp_name(yices_pp_t *printer, const char *name) {
  if (symbol_needs_quotes(name)) {
    pp_qstring(printer, '|', '|', name);
  } else {
    pp_string(printer, name);
  }
}

/*
 * Print pair (name val) where val is a Boolean value
 */
static void print_bool_assignment(yices_pp_t *printer, const char *name, bval_t val) {
  pp_open_block(printer, PP_OPEN_PAR); // '('
  pp_name(printer, name);
  if (bval_is_undef(val)) {
    pp_string(printer, "???");
  } else {
    pp_bool(printer, bval2bool(val));
  }
  pp_close_block(printer, true); // close ')'
}


/*
 * Convert an object v in vtbl to a bval
 */
static bval_t obj2bval(value_table_t *vtbl, value_t v) {
  bval_t b;

  b = VAL_UNDEF_FALSE;
  if (is_true(vtbl, v)) {
    b = VAL_TRUE;
  } else if (is_false(vtbl, v)) {
    b = VAL_FALSE;
  }
  return b;
}

/*
 * Trivial assignment: this is called when Yices is used in benchmark
 * mode, and all assertions simplify to true. In this case, the
 * assertions are trivially satisfiable but no context is
 * constructed. We still need to make sure we give consistent values
 * to the named Booleans.
 *
 * To do this, we create an empty model and print whatever default values
 * get assigned to the boolean terms in this model.
 */
static void print_trivial_assignment(yices_pp_t *printer, named_term_stack_t *s) {
  evaluator_t evaluator;
  model_t *mdl;
  value_table_t *vtbl;
  uint32_t i, n;
  value_t v;

  mdl = yices_new_model(true);
  vtbl = model_get_vtbl(mdl);
  init_evaluator(&evaluator, mdl);
  pp_open_block(printer, PP_OPEN_VPAR);  // open '('
  n = s->top;
  for (i=0; i<n; i++) {
    v = eval_in_model(&evaluator, s->data[i].term);
    print_bool_assignment(printer, s->data[i].name, obj2bval(vtbl, v));
  }
  pp_close_block(printer, true);  // close ')'
  delete_evaluator(&evaluator);
  yices_free_model(mdl);
}


/*
 * Non-trivial assignment: go through the list of all named Booleans
 * - query the context to get each term value
 * - if a value is unknown, print the default 'true'
 */
static void print_assignment(yices_pp_t *printer, context_t *ctx, named_term_stack_t *s) {
  uint32_t i, n;
  bval_t v;

  pp_open_block(printer, PP_OPEN_VPAR);
  n = s->top;
  for (i=0; i<n; i++) {
    v = context_bool_term_value(ctx, s->data[i].term);
    print_bool_assignment(printer, s->data[i].name, v);
  }
  pp_close_block(printer, true);
}



/*
 * Show assignment of all named booleans
 * - check whether we have a context first
 */
static void show_assignment(smt2_globals_t *g) {
  yices_pp_t printer;

  if (g->ctx == NULL) {
    assert(g->benchmark_mode);

    if (!g->frozen) {
      print_error("can't build the assignment. Call (check-sat) first");
    } else if (g->trivially_unsat) {
      print_error("the context is unsatisfiable");
    } else {
      assert(g->assertions.size == 0);
      // trivially sat
      init_pretty_printer(&printer, g);
      print_trivial_assignment(&printer, &g->named_bools);
      delete_yices_pp(&printer, true);
    }

  } else {
    switch (context_status(g->ctx)) {
    case STATUS_UNKNOWN:
    case STATUS_SAT:
      init_pretty_printer(&printer, g);
      print_assignment(&printer, g->ctx, &g->named_bools);
      delete_yices_pp(&printer, true);
      break;

    case STATUS_UNSAT:
      print_error("the context is unsatisfiable");
      break;

    case STATUS_IDLE:
      print_error("can't build the assignment. Call (check-sat) first");
      break;

    case STATUS_SEARCHING:
    case STATUS_INTERRUPTED:
    default:
      print_out("BUG: unexpected context status");
      freport_bug(__smt2_globals.err, "BUG: unexpected context status");
      break;
    }
  }
}


/*
 * UNSAT CORE AND UNSAT ASSUMPTIONS
 */

/*
 * For every term in a core, print its id.
 * The id is stored in the assumption table and is either a name or (not name)
 */
static void print_assumption_list(yices_pp_t *printer, assumption_table_t *table, uint32_t n, term_t *a) {
  assumption_t *d;
  uint32_t i;

  pp_open_block(printer, PP_OPEN_PAR);
  for (i=0; i<n; i++) {
    d = assumption_table_get(table, a[i]);
    assert(d != NULL);
    if (! d->polarity) pp_open_block(printer, PP_OPEN_NOT);
    pp_name(printer, d->name);
    if (! d->polarity) pp_close_block(printer, true);
  }
  pp_close_block(printer, true);
}

/*
 * Print the unsat core if any
 */
static void show_unsat_core(smt2_globals_t *g) {
  yices_pp_t printer;
  assumptions_and_core_t *unsat_core;

  if (! g->produce_unsat_cores) {
    print_error("not supported: :produce-unsat-cores is false");
  } else {
    unsat_core = g->unsat_core;
    if (unsat_core == NULL) {
      print_error("Can't build an unsat core. Call (check-sat) first");
    } else {
      switch (unsat_core->status) {
      case STATUS_UNKNOWN:
      case STATUS_SAT:
	print_error("No unsat core. The context is satisfiable");
	break;

      case STATUS_UNSAT:
	init_pretty_printer(&printer, g);
	print_assumption_list(&printer, &unsat_core->table,
			      unsat_core->core.size, unsat_core->core.data);
	delete_yices_pp(&printer, true);
	break;

      case STATUS_IDLE:
      case STATUS_SEARCHING:
      case STATUS_INTERRUPTED:
      default:
	print_out("BUG: unexpected status in get-unsat-core");
	freport_bug(__smt2_globals.err, "BUG: unexpected status in get-unsat-core");
	break;
      }
    }
  }
}

/*
 * Print the list of unsat assumptions if any
 */
static void show_unsat_assumptions(smt2_globals_t *g) {
  yices_pp_t printer;
  assumptions_and_core_t *unsat_assumptions;

  if (!g->produce_unsat_assumptions) {
    print_error("not supported: :produce-unsat-assumptions is false");
  } else {
    unsat_assumptions = g->unsat_assumptions;
    if (unsat_assumptions == NULL) {
      print_error("Call (check-sat-assuming) first");
    } else {
      switch (unsat_assumptions->status) {
      case STATUS_UNKNOWN:
      case STATUS_SAT:
	print_error("No unsat assumptions. The context is satisfiable");
	break;

      case STATUS_UNSAT:
	init_pretty_printer(&printer, g);
	print_assumption_list(&printer, &unsat_assumptions->table,
			      unsat_assumptions->core.size, unsat_assumptions->core.data);
	delete_yices_pp(&printer, true);
	break;

      case STATUS_IDLE:
      case STATUS_SEARCHING:
      case STATUS_INTERRUPTED:
      default:
	print_out("BUG: unexpected status in get-unsat-assumptions");
	freport_bug(__smt2_globals.err, "BUG: unexpected status in get-unsat-assumptions");
	break;
      }
    }
  }
}



/*
 * DECLARATIONS AND PUSH/POP
 */

/*
 * If global_decls is false and the push/pop stack is not empty, push a
 * name onto a name stack so that we can remove the declaration on pop.
 *
 * NOTE: s is cloned twice: once to be stored in the term/type/macro
 * symbol tables and once more here. Maybe we could optimize this.
 */
static void save_name(smt2_globals_t *g, smt2_name_stack_t *name_stack, const char *s) {
  char *clone;

  if (!g->global_decls && smt2_stack_is_nonempty(&g->stack)) {
    clone = clone_string(s);
    smt2_push_name(name_stack, clone);
  }
}

static inline void save_term_name(smt2_globals_t *g, const char *s) {
  save_name(g, &g->term_names, s);
}

static inline void save_type_name(smt2_globals_t *g, const char *s) {
  save_name(g, &g->type_names, s);
}

static inline void save_macro_name(smt2_globals_t *g, const char *s) {
  save_name(g, &g->macro_names, s);
}



/*
 * For debugging: check that the stack looks reasonable
 */
#ifndef NDEBUG

static void check_stack(smt2_globals_t *g) {
  smt2_stack_t *stack;
  uint64_t sum;
  uint32_t i;

  if (g->ctx != NULL) {
    stack = &g->stack;
    // check that stack->levels is correct
    sum = 0;
    for (i=0; i<stack->top; i++) {
      sum += stack->data[i].multiplicity;
    }
    if (sum != stack->levels) {
      freport_bug(g->err, "Invalid stack: levels don't match");
    }

    if (context_base_level(g->ctx) + g->pushes_after_unsat != stack->top) {
      freport_bug(g->err, "Internal error: unexpected context status");
    }

    if (g->pushes_after_unsat > 0 && context_status(g->ctx) != STATUS_UNSAT) {
      freport_bug(g->err, "Invalid stack: push_after_unsat is positive but context is not unsat");
    }
  }
}

#else

// Do nothing
static inline void check_stack(smt2_globals_t *g) {
}

#endif


/*
 * EXPLANATION FOR UNKNOWN STATUS
 */

/*
 * We check whether the context status is STAT_UNKNOWN
 * if so we print (:reason-unknown incomplete).
 *
 * Otherwise print an error
 */
static void explain_unknown_status(smt2_globals_t *g) {
  if (check_logic()) {
    if (g->ctx == NULL) {
      // benchmark mode: no context
      assert(g->benchmark_mode);

      if (!g->frozen) {
	print_error("can't tell until you call (check-sat)");
      } else if (g->trivially_unsat) {
	print_error("the context is unsatisfiable");
      } else {
	assert(g->assertions.size == 0);
	print_error("the context is satisfiable");
      }
    } else {
      switch (context_status(g->ctx)) {
      case STATUS_UNKNOWN:
	if (g->interrupted) {
	  print_kw_symbol_pair(":reason-unknown", "timeout");
	} else {
	  print_kw_symbol_pair(":reason-unknown", "incomplete");
	}
	flush_out();
	break;

      case STATUS_SAT:
	print_error("the context is satisfiable");
	break;

      case STATUS_UNSAT:
	print_error("the context is unsatisfiable");
	break;

      case STATUS_IDLE:
	print_error("can't tell until you call (check-sat)");
	break;

      case STATUS_SEARCHING:
      case STATUS_INTERRUPTED:
      default:
	print_out("BUG: unexpected context status");
	freport_bug(__smt2_globals.err, "BUG: unexpected context status");
	break;
      }
    }
  }
}



/*
 * MAIN CONTROL FUNCTIONS
 */

/*
 * Initialize g to defaults
 */
static void init_smt2_globals(smt2_globals_t *g) {
  g->logic_code = SMT_UNKNOWN;
  g->benchmark_mode = false;
  g->global_decls = false;
  g->smtlib_version = 0;       // means no version specified yet 
  g->pushes_after_unsat = 0;
  g->logic_name = NULL;
  g->mcsat = false;
  init_mcsat_options(&g->mcsat_options);
  g->efmode = false;
  init_ef_client(&g->ef_client);
  g->out = stdout;
  g->err = stderr;
  g->out_name = NULL;
  g->err_name = NULL;
  g->tracer = NULL;
  g->print_success = false;  // the standard says that this should be true??
  g->expand_definitions = false;
  g->interactive_mode = false;
  g->produce_proofs = false;
  g->produce_unsat_cores = false;
  g->produce_unsat_assumptions = false;
  g->produce_models = false;
  g->produce_assignments = false;
  g->random_seed = 0;  // 0 means any seed is good
  g->verbosity = 0;
  init_ctx_params(&g->ctx_parameters);
  init_params_to_defaults(&g->parameters);
  g->timeout = 0;
  g->timeout_initialized = false;
  g->interrupted = false;
  g->avtbl = NULL;
  g->info = NULL;
  g->ctx = NULL;
  g->model = NULL;

  init_smt2_stack(&g->stack);
  init_smt2_name_stack(&g->term_names);
  init_smt2_name_stack(&g->type_names);
  init_smt2_name_stack(&g->macro_names);

  init_named_term_stack(&g->named_bools);
  init_named_term_stack(&g->named_asserts);

  g->unsat_core = NULL;
  g->unsat_assumptions = NULL;

  init_etk_queue(&g->token_queue);
  init_ivector(&g->token_slices, 0);
  init_ivector(&g->val_vector, 0);

  // print area for get-value
  //  g->pp_area.width = 120;
  g->pp_area.width = 160;
  g->pp_area.height = UINT32_MAX;
  g->pp_area.offset = 0;
  g->pp_area.stretch = false;
  g->pp_area.truncate = false;

  init_cmd_stats(&g->stats);

  init_ivector(&g->assertions, 0);
  g->trivially_unsat = false;
  g->frozen = false;
}


/*
 * Cleanup: close out and err if different from the defaults
 * - delete all internal structures (except avtbl)
 * - delete the timeout object if it's initialized
 */
static void delete_smt2_globals(smt2_globals_t *g) {
  if (g->timeout_initialized) {
    delete_timeout();
  }
  delete_info_table(g);
  if (g->logic_name != NULL) {
    string_decref(g->logic_name);
    g->logic_name = NULL;
  }
  if (g->ctx != NULL) {
    yices_free_context(g->ctx);
    g->ctx = NULL;
  }
  if (g->model != NULL) {
    yices_free_model(g->model);
    g->model = NULL;
  }
  if (g->efmode) {
    delete_ef_client(&g->ef_client);
  }
  delete_ivector(&g->assertions);

  delete_smt2_stack(&g->stack);
  delete_smt2_name_stack(&g->term_names);
  delete_smt2_name_stack(&g->type_names);
  delete_smt2_name_stack(&g->macro_names);

  delete_named_term_stack(&g->named_bools);
  delete_named_term_stack(&g->named_asserts);

  if (g->unsat_core != NULL) {
    free_assumptions(g->unsat_core);
    g->unsat_core = NULL;
  }
  if (g->unsat_assumptions != NULL) {
    free_assumptions(g->unsat_assumptions);
    g->unsat_assumptions = NULL;
  }

  delete_etk_queue(&g->token_queue);
  delete_ivector(&g->token_slices);
  delete_ivector(&g->val_vector);

  close_output_file(g);
  close_error_file(g);
  delete_tracer(g);
}


/*
 * Initialize all internal structures
 * - benchmark: if true, the input is assumed to be an SMT-LIB benchmark
 *   (i.e., a set of assertions followed by a single call to check-sat)
 *   In this mode,
 *   - destructive simplifications are allowed.
 *   - push/pop are not supported
 *   - assert can't be used after (check-sat)
 *
 * - timeout = timeout to use (in seconds).
 *   If this is zero, no timeout is used.
 *
 * - print_success = initial setting of the :print-success option.
 *
 * This function is called after yices_init so all Yices internals are ready
 */
void init_smt2(bool benchmark, uint32_t timeout, bool print_success) {
  done = false;
  init_smt2_globals(&__smt2_globals);
  init_attr_vtbl(&avtbl);
  __smt2_globals.avtbl = &avtbl;
  if (benchmark) {
    __smt2_globals.benchmark_mode = true;
    __smt2_globals.global_decls = true;
  }
  __smt2_globals.timeout = timeout;
  __smt2_globals.print_success = print_success;
  check_stack(&__smt2_globals);
}


/*
 * Force verbosity level to k
 */
void smt2_set_verbosity(uint32_t k) {
  __smt2_globals.verbosity = k;
  update_trace_verbosity(&__smt2_globals);
}

/*
 * Enable a trace tag for tracing
 */
void smt2_enable_trace_tag(const char* tag) {
  tracer_t* tracer;

  tracer = get_tracer(&__smt2_globals);
  enable_trace_tag(tracer, tag);
}


/*
 * Display all statistics
 */
void smt2_show_stats(void) {
  show_statistics(&__smt2_globals);
}


/*
 * Delete all structures and close output/trace files
 */
void delete_smt2(void) {
  delete_smt2_globals(&__smt2_globals);
  delete_attr_vtbl(&avtbl); // must be done last
}


/*
 * Check whether the smt2 solver is ready
 * - this must be true after init_smt2()
 * - this must return false if smt2_exit has been called or after
 *   an unrecoverable error
 */
bool smt2_active(void) {
  return !done;
}


/*
 * TOP-LEVEL SMT2 COMMANDS
 */

/*
 * Print number of calls to a command
 * - cmd = name of this command
 * - calls = number of calls
 */
static void tprint_calls(const char *cmd, uint32_t calls) {
  if (calls == 1) {
    trace_printf(__smt2_globals.tracer, 12, "\n(%s: 1 call)\n", cmd);
  } else {
    trace_printf(__smt2_globals.tracer, 12, "\n(%s: %"PRIu32" calls)\n", cmd, calls);
  }
}

/*
 * Exit function
 */
void smt2_exit(void) {
  done = true;
  report_success();
}


/*
 * Variant: for end-of-file
 */
void smt2_silent_exit(void) {
  done = true;
}


/*
 * Show all formulas asserted so far
 */
void smt2_get_assertions(void) {
  if (check_logic()) {
    print_error("get-assertions is not supported");
  }
}


/*
 * Show the truth value of named Boolean terms
 * (i.e., those that have a :named attribute)
 *
 * Note: the standard says that we should report an error if
 * :produce-assignments is false. We ignore this requirement.
 */
void smt2_get_assignment(void) {
  __smt2_globals.stats.num_get_assignment ++;
  __smt2_globals.stats.num_commands ++;
  tprint_calls("get-assignment", __smt2_globals.stats.num_get_assignment);

  if (check_logic()) {
    show_assignment(&__smt2_globals);
  }
}


/*
 * Show a proof when context is unsat
 */
void smt2_get_proof(void) {
  if (check_logic()) {
    print_error("get-proof is not supported");
  }
}


#if 0
/*
 * Provisional: print the named assertions
 */
static void print_named_assertions(named_term_stack_t *s) {
  uint32_t i, n;
  const char *name;

  n = s->top;
  printf("=== %"PRIu32" named assertions ===\n", n);
  for (i=0; i<n; i++) {
    name = s->data[i].name;
    if (symbol_needs_quotes(name)) {
      printf("   assertion[%"PRIu32"]: name = |%s|, term = %"PRId32"\n", i, name, s->data[i].term);
    } else {
      printf("   assertion[%"PRIu32"]: name = %s, term = %"PRId32"\n", i, name, s->data[i].term);
    }
  }
  printf("\n");
}

#endif


/*
 * Get the unsat core: subset of :named assertions that form an unsat core
 */
void smt2_get_unsat_core(void) {
  __smt2_globals.stats.num_get_unsat_core ++;
  __smt2_globals.stats.num_commands ++;
  tprint_calls("get-unsat-core", __smt2_globals.stats.num_get_unsat_core);

  if (check_logic()) {
    show_unsat_core(&__smt2_globals);
  }
}


/*
 * Get the unsat assumptions: subset of :named assertions that form an unsat core
 */
void smt2_get_unsat_assumptions(void) {
  __smt2_globals.stats.num_get_unsat_assumptions ++;
  __smt2_globals.stats.num_commands ++;
  tprint_calls("get-unsat-assumptions", __smt2_globals.stats.num_get_unsat_assumptions);

  if (check_logic()) {
    show_unsat_assumptions(&__smt2_globals);
  }
}


/*
 * Get the values of terms in the model
 * - the terms are listed in array a
 * - n = number of elements in the array
 *
 * The standard says that we should print an error
 * if :produce-models is false. We don't care about this.
 */
void smt2_get_value(term_t *a, uint32_t n) {
  yices_pp_t printer;
  etk_queue_t *queue;
  ivector_t *slices;
  ivector_t *values;
  model_t *mdl;

  __smt2_globals.stats.num_get_value ++;
  __smt2_globals.stats.num_commands ++;
  tprint_calls("get-value", __smt2_globals.stats.num_get_value);

  if (check_logic()) {
    // make sure we have a model
    mdl = get_model(&__smt2_globals);
    if (mdl == NULL) return;

    // evaluate all terms: store the values in values->data[0 ... n-1]
    values = &__smt2_globals.val_vector;
    evaluate_term_values(mdl, a, n, values);

    queue = &__smt2_globals.token_queue;
    slices = &__smt2_globals.token_slices;
    assert(slices->size == 0);
    assert(good_token(queue, 2) && start_token(queue, 2));
    collect_subexpr(queue, 2, slices);
    assert(slices->size == n);

    init_pretty_printer(&printer, &__smt2_globals);
    print_term_value_list(&printer, &mdl->vtbl, queue, slices->data, values->data, n);
    delete_yices_pp(&printer, true);
    vtbl_empty_queue(&mdl->vtbl); // cleanup the internal queue
    ivector_reset(slices);
    ivector_reset(values);
  }
}


/*
 * Wrapper around strlen:
 * - strlen(s) has type size_t, which may be larger than 32bits
 * - just in case somebody provides a giant string, we use
 *   this wrapper to truncate the length to a 32bit number if it's really big
 * - big means more than MAX_KW_LEN, which can be any constant larger
 *   than the largest keyword defined in smt2_keywords.txt
 */
#define MAX_KW_LEN ((size_t) 1000000)

static uint32_t kwlen(const char *s) {
  size_t l;

  l = strlen(s);
  if (l > MAX_KW_LEN) {
    l = MAX_KW_LEN;
  }
  return (uint32_t) l;
}

/*
 * Checks if the option should be passed to the yices frontend.
 * In other words returns true in the name begins with ":yices-"
 * if so then it also stores the remainder of the string in *option.
 */
#define YICES_SMT2_PREFIX  ":yices-"

static bool is_yices_option(const char *name, const char **option) {
  uint32_t len;

  len = strlen(YICES_SMT2_PREFIX);
  if (strncmp(name, YICES_SMT2_PREFIX, len) == 0) {
    *option = &name[len];
    return true;
  }  
  return false;
}


/*
 * Shows the value of the yices option, and returns true, if supported.
 * If not supported it simply returns false.
 */
static bool yices_get_option(const smt2_globals_t *g, yices_param_t p) {
  bool supported;

  supported = true;
  
  switch (p) {
  case PARAM_VAR_ELIM:
    print_boolean_value(g->ctx_parameters.var_elim);
    break;

  case PARAM_ARITH_ELIM:
    print_boolean_value(g->ctx_parameters.arith_elim);
    break;

  case PARAM_BVARITH_ELIM:
    print_boolean_value(g->ctx_parameters.bvarith_elim);
    break;

  case PARAM_FLATTEN:
    // this activates both flatten or and flatten diseq.
    print_boolean_value(g->ctx_parameters.flatten_or);
    break;

  case PARAM_LEARN_EQ:
    print_boolean_value(g->ctx_parameters.eq_abstraction);
    break;

  case PARAM_KEEP_ITE:
    print_boolean_value(g->ctx_parameters.keep_ite);
    break;
    
  case PARAM_FAST_RESTARTS:
    print_boolean_value(g->parameters.fast_restart);
    break;

  case PARAM_C_THRESHOLD:
    print_uint32_value(g->parameters.c_threshold);
    break;

  case PARAM_C_FACTOR:
    print_float_value(g->parameters.c_factor);
    break;

  case PARAM_D_THRESHOLD:
    print_uint32_value(g->parameters.d_threshold);
    break;

  case PARAM_D_FACTOR:
    print_float_value(g->parameters.c_factor);
    break;

  case PARAM_R_THRESHOLD:
    print_uint32_value(g->parameters.r_threshold);
    break;

  case PARAM_R_FRACTION:
    print_float_value(g->parameters.r_fraction);
    break;

  case PARAM_R_FACTOR:
    print_float_value(g->parameters.r_factor);
    break;

  case PARAM_VAR_DECAY:
    print_float_value(g->parameters.var_decay);
    break;

  case PARAM_RANDOMNESS:
    print_float_value(g->parameters.randomness);
    break;

  case PARAM_RANDOM_SEED:
    print_uint32_value(g->parameters.random_seed);
    break;

  case PARAM_BRANCHING:
    print_string_value(branching2string[g->parameters.branching]);
    break;

  case PARAM_CLAUSE_DECAY:
    print_float_value(g->parameters.clause_decay);
    break;

  case PARAM_CACHE_TCLAUSES:
    print_boolean_value(g->parameters.cache_tclauses);
    break;

  case PARAM_TCLAUSE_SIZE:
    print_uint32_value(g->parameters.tclause_size);
    break;

  case PARAM_DYN_ACK:
    print_boolean_value(g->parameters.use_dyn_ack);
    break;

  case PARAM_DYN_BOOL_ACK:
    print_boolean_value(g->parameters.use_bool_dyn_ack);
    break;

  case PARAM_OPTIMISTIC_FCHECK:
    print_boolean_value(g->parameters.use_optimistic_fcheck);
    break;

  case PARAM_MAX_ACK:
    print_uint32_value(g->parameters.max_ackermann);
    break;

  case PARAM_MAX_BOOL_ACK:
    print_uint32_value(g->parameters.max_boolackermann);
    break;

  case PARAM_AUX_EQ_QUOTA:
    print_uint32_value(g->parameters.aux_eq_quota);
    break;

  case PARAM_AUX_EQ_RATIO:
    print_float_value(g->parameters.aux_eq_ratio);
    break;

  case PARAM_DYN_ACK_THRESHOLD:
    print_uint32_value((uint32_t) g->parameters.dyn_ack_threshold);
    break;

  case PARAM_DYN_BOOL_ACK_THRESHOLD:
    print_uint32_value((uint32_t) g->parameters.dyn_bool_ack_threshold);
    break;

  case PARAM_MAX_INTERFACE_EQS:
    print_uint32_value(g->parameters.max_interface_eqs);
    break;

  case PARAM_EAGER_LEMMAS:
    print_boolean_value(g->ctx_parameters.splx_eager_lemmas);
    break;

  case PARAM_ICHECK:
    print_boolean_value(g->ctx_parameters.splx_periodic_icheck);
    break;

  case PARAM_SIMPLEX_PROP:
    print_boolean_value(g->parameters.use_simplex_prop);
    break;

  case PARAM_SIMPLEX_ADJUST:
    print_boolean_value(g->parameters.adjust_simplex_model);
    break;

  case PARAM_PROP_THRESHOLD:
    print_uint32_value(g->parameters.max_prop_row_size);
    break;

  case PARAM_BLAND_THRESHOLD:
    print_uint32_value(g->parameters.bland_threshold);
    break;

  case PARAM_ICHECK_PERIOD:
    print_uint32_value(g->parameters.integer_check_period);
    break;

  case PARAM_MAX_UPDATE_CONFLICTS:
    print_uint32_value(g->parameters.max_update_conflicts);
    break;

  case PARAM_MAX_EXTENSIONALITY:
    print_uint32_value(g->parameters.max_extensionality);
    break;

  case PARAM_EF_FLATTEN_IFF:
    print_boolean_value(g->ef_client.ef_parameters.flatten_iff);
    break;

  case PARAM_EF_FLATTEN_ITE:
    print_boolean_value(g->ef_client.ef_parameters.flatten_ite);
    break;

  case PARAM_EF_GEN_MODE:
    print_string_value(efgen2string[g->ef_client.ef_parameters.gen_mode]);
    break;

  case PARAM_EF_MAX_SAMPLES:
    print_uint32_value(g->ef_client.ef_parameters.max_samples);
    break;

  case PARAM_EF_MAX_ITERS:
    print_uint32_value(g->ef_client.ef_parameters.max_iters);
    break;

  case PARAM_UNKNOWN:
  default:
    freport_bug(g->err,"invalid parameter id in 'yices_get_option'");
    break;
  }

  return supported;
}

/*
 * Get the value of an option
 * - name = option name (a keyword)
 */
void smt2_get_option(const char *name) {
  smt2_globals_t *g;
  char *s;
  smt2_keyword_t kw;
  uint32_t n;
  const char* yices_option;
  yices_param_t p;
  
  g = &__smt2_globals;
  n = kwlen(name);
  kw = smt2_string_to_keyword(name, n);
  switch (kw) {
  case SMT2_KW_DIAGNOSTIC_OUTPUT:
    s = g->err_name;
    if (s == NULL) {
      assert(g->err == stderr);
      s = "stderr";
    }
    print_string_value(s);
    break;

  case SMT2_KW_GLOBAL_DECLARATIONS:
    print_boolean_value(g->global_decls);
    break;

  case SMT2_KW_PRINT_SUCCESS:
    print_boolean_value(g->print_success);
    break;

  case SMT2_KW_PRODUCE_ASSIGNMENTS:
    print_boolean_value(g->produce_assignments);
    break;

  case SMT2_KW_PRODUCE_MODELS:
    print_boolean_value(g->produce_models);
    break;

  case SMT2_KW_RANDOM_SEED:
    print_uint32_value(g->random_seed);
    break;

  case SMT2_KW_REGULAR_OUTPUT:
    s = g->out_name;
    if (s == NULL) {
      assert(g->out == stdout);
      s = "stdout";
    }
    print_string_value(s);
    break;

  case SMT2_KW_VERBOSITY:
    print_uint32_value(g->verbosity);
    break;

  case SMT2_KW_PRODUCE_UNSAT_ASSUMPTIONS:
    print_boolean_value(g->produce_unsat_assumptions);
    break;

  case SMT2_KW_PRODUCE_UNSAT_CORES:
    print_boolean_value(g->produce_unsat_cores);
    break;

  case SMT2_KW_EXPAND_DEFINITIONS:
  case SMT2_KW_INTERACTIVE_MODE:
  case SMT2_KW_PRODUCE_ASSERTIONS:
  case SMT2_KW_PRODUCE_PROOFS:
  case SMT2_KW_REPRODUCIBLE_RESOURCE_LIMIT:
    unsupported_option();
    break;

  default:
    // may be a Yices option
    if (is_yices_option(name, &yices_option)) {
      p = find_param(yices_option);
      if (p != PARAM_UNKNOWN) {
	assert(0 <= p && p < NUM_PARAMETERS);
	if (! yices_get_option(g, p)) {
	  unsupported_option();
	}
      } else {
	unsupported_option();
      }
    } else {
      unsupported_option();
    }
    break;
  }

  flush_out();
}


/*
 * Check whether smtlib_version is set and if so print it
 */
static void show_smtlib_version(const smt2_globals_t *g) {
  switch (g->smtlib_version) {
  case 2000:
    print_kw_symbol_pair(":smt-lib-version", "2.0");
    break;
    
  case 2500:
    print_kw_symbol_pair(":smt-lib-version", "2.5");
    break;

  default:
    print_kw_symbol_pair(":smt-lib-version", "unknown");
    break;
  }
}


/*
 * Get some info
 * - name = keyword
 */
void smt2_get_info(const char *name) {
  smt2_globals_t *g;
  smt2_keyword_t kw;
  uint32_t n;
  aval_t value;

  n = kwlen(name);
  kw = smt2_string_to_keyword(name, n);
  switch (kw) {
  case SMT2_KW_ALL_STATISTICS:
    show_statistics(&__smt2_globals);
    break;

  case SMT2_KW_ASSERTION_STACK_LEVELS:
    print_kw_uint64_pair(name, __smt2_globals.stack.levels);
    break;

  case SMT2_KW_AUTHORS:
    print_kw_string_pair(name, yices_authors);
    break;

  case SMT2_KW_ERROR_BEHAVIOR:
    print_kw_symbol_pair(name, error_behavior);
    break;

  case SMT2_KW_NAME:
    print_kw_string_pair(name, yices_name);
    break;

  case SMT2_KW_REASON_UNKNOWN:
    explain_unknown_status(&__smt2_globals);
    break;

  case SMT2_KW_VERSION:
    print_kw_string_pair(name, yices_version);
    break;

  case SMT2_KW_SMT_LIB_VERSION:
    show_smtlib_version(&__smt2_globals);
    break;

  default:
    g = &__smt2_globals;
    if (has_info(g, name, &value)) {
      print_kw_value_pair(g, name, value);
    } else {
      print_error("no info for %s", name);
    }
    break;
  }

  flush_out();
}



/*
 * Attempt to convert value to a parameter value:
 * - value is an attribute value (SMT2 style)
 * - if this can't be done, store PARAM_ERROR in param_val
 * - avalue can be negative here.
 */
static void aval2param_val(aval_t avalue, param_val_t *param_val) {
  smt2_globals_t *g;
  rational_t *rational;
  char* symbol;
  
  g = &__smt2_globals;

  if (avalue < 0) {
    param_val->tag = PARAM_VAL_ERROR;
    return;
  }

  switch (aval_tag(g->avtbl, avalue)) {    
  case ATTR_RATIONAL:
    rational = aval_rational(g->avtbl, avalue);
    param_val->tag = PARAM_VAL_RATIONAL;
    param_val->val.rational = rational;
    break;
    
  case ATTR_SYMBOL:
    symbol = aval_symbol(g->avtbl, avalue);
    // We use the SMT2 conventions here: True/False are capitalized
    // NO THEY ARE NOT
    if (strcmp(symbol, "true") == 0) {
      param_val->tag = PARAM_VAL_TRUE;
    } else if (strcmp(symbol, "false") == 0) {
      param_val->tag = PARAM_VAL_FALSE;
    } else {
      param_val->tag = PARAM_VAL_SYMBOL;
      param_val->val.symbol = symbol;
    }
    break;

  case ATTR_STRING:
  case ATTR_BV:
  case ATTR_LIST:
    param_val->tag = PARAM_VAL_ERROR;
    break;
    
  case ATTR_DELETED:
    freport_bug(g->err, "smt2_commands: attribute deleted");
    break;
  }
}

static void yices_set_option(smt2_globals_t *g, const char *param, const param_val_t *val) {
  bool tt;
  int32_t n;
  double x;
  branch_t b;
  ef_gen_option_t gen;
  char* reason;
  context_t *context;
  bool unsupported;   //keep track of those we punt on

  unsupported = false;  
  reason = NULL;
  
  switch (find_param(param)) {
  case PARAM_VAR_ELIM:
    if (param_val_to_bool(param, val, &tt, &reason)) {
      g->ctx_parameters.var_elim = tt;
      context = g->ctx;
      if (context != NULL) {
	if (tt) {
	  enable_variable_elimination(context);
	} else {
	  disable_variable_elimination(context);
	}
      }
    }
    break;

  case PARAM_ARITH_ELIM:
    if (param_val_to_bool(param, val, &tt, &reason)) {
      g->ctx_parameters.arith_elim = tt;
      context = g->ctx;
      if (context != NULL) {
	if (tt) {
	  enable_arith_elimination(context);
	} else {
	  disable_arith_elimination(context);
	}
      }
    }
    break;

  case PARAM_BVARITH_ELIM:
    if (param_val_to_bool(param, val, &tt, &reason)) {
      g->ctx_parameters.bvarith_elim = tt;
      context = g->ctx;
      if (context != NULL) {
	if (tt) {
	  enable_bvarith_elimination(context);
	} else {
	  disable_bvarith_elimination(context);
	}
      }
    }
    break;

  case PARAM_FLATTEN:
    if (param_val_to_bool(param, val, &tt, &reason)) {
      g->ctx_parameters.flatten_or = tt;
      context = g->ctx;
      if (context != NULL) {
	if (tt) {
	  enable_diseq_and_or_flattening(context);
	} else {
	  disable_diseq_and_or_flattening(context);
	}
      }
    }
    break;

  case PARAM_LEARN_EQ:
    if (param_val_to_bool(param, val, &tt, &reason)) {
      g->ctx_parameters.eq_abstraction = tt;
      context = g->ctx;
      if (context != NULL) {
	if (tt) {
	  enable_eq_abstraction(context);
	} else {
	  disable_eq_abstraction(context);
	}
      }
    }
    break;

  case PARAM_KEEP_ITE:
    if (param_val_to_bool(param, val, &tt, &reason)) {
      g->ctx_parameters.keep_ite = tt;
      context = g->ctx;
      if (context != NULL) {
	if (tt) {
	  enable_keep_ite(context);
	} else {
	  disable_keep_ite(context);
	}
      }
    }
    break;

  case PARAM_FAST_RESTARTS:
    if (param_val_to_bool(param, val, &tt, &reason)) {
      g->parameters.fast_restart = tt;
    }
    break;

  case PARAM_C_THRESHOLD:
    if (param_val_to_pos32(param, val, &n, &reason)) {
      g->parameters.c_threshold = n;
    }
    break;

  case PARAM_C_FACTOR:
    if (param_val_to_factor(param, val, &x, &reason)) {
      g->parameters.c_factor = x;
    }
    break;

  case PARAM_D_THRESHOLD:
    if (param_val_to_pos32(param, val, &n, &reason)) {
      g->parameters.d_threshold = n;
    }
    break;

  case PARAM_D_FACTOR:
    if (param_val_to_factor(param, val, &x, &reason)) {
      g->parameters.d_factor = x;
    }
    break;

  case PARAM_R_THRESHOLD:
    if (param_val_to_pos32(param, val, &n, &reason)) {
      g->parameters.r_threshold = n;
    }
    break;

  case PARAM_R_FRACTION:
    if (param_val_to_ratio(param, val, &x, &reason)) {
      g->parameters.r_fraction = x;
    }
    break;

  case PARAM_R_FACTOR:
    if (param_val_to_factor(param, val, &x, &reason)) {
      g->parameters.r_factor = x;
    }
    break;

  case PARAM_VAR_DECAY:
    if (param_val_to_ratio(param, val, &x, &reason)) {
      g->parameters.var_decay = x;
    }
    break;

  case PARAM_RANDOMNESS:
    if (param_val_to_ratio(param, val, &x, &reason)) {
      g->parameters.randomness = x;
    }
    break;

  case PARAM_RANDOM_SEED:
    if (param_val_to_int32(param, val, &n, &reason)) {
      g->parameters.random_seed = (uint32_t) n;
    }
    break;

  case PARAM_BRANCHING:
    if (param_val_to_branching(param, val, &b, &reason)) {
      g->parameters.branching = b;
    }
    break;

  case PARAM_CLAUSE_DECAY:
    if (param_val_to_ratio(param, val, &x, &reason)) {
      g->parameters.clause_decay = x;
    }
    break;

  case PARAM_CACHE_TCLAUSES:
    if (param_val_to_bool(param, val, &tt, &reason)) {
      g->parameters.cache_tclauses = tt;
    }
    break;

  case PARAM_TCLAUSE_SIZE:
    if (param_val_to_pos32(param, val, &n, &reason)) {
      g->parameters.tclause_size = n;
    }
    break;

  case PARAM_DYN_ACK:
    if (param_val_to_bool(param, val, &tt, &reason)) {
      g->parameters.use_dyn_ack = tt;
    }
    break;

  case PARAM_DYN_BOOL_ACK:
    if (param_val_to_bool(param, val, &tt, &reason)) {
      g->parameters.use_bool_dyn_ack = tt;
    }
    break;

  case PARAM_OPTIMISTIC_FCHECK:
    if (param_val_to_bool(param, val, &tt, &reason)) {
      g->parameters.use_optimistic_fcheck = tt;
    }
    break;

  case PARAM_MAX_ACK:
    if (param_val_to_pos32(param, val, &n, &reason)) {
      g->parameters.max_ackermann = n;
    }
    break;

  case PARAM_MAX_BOOL_ACK:
    if (param_val_to_pos32(param, val, &n, &reason)) {
      g->parameters.max_boolackermann = n;
    }
    break;

  case PARAM_AUX_EQ_QUOTA:
    if (param_val_to_pos32(param, val, &n, &reason)) {
      g->parameters.aux_eq_quota = n;
    }
    break;

  case PARAM_AUX_EQ_RATIO:
    if (param_val_to_posfloat(param, val, &x, &reason)) {
      g->parameters.aux_eq_ratio = x;
    }
    break;

  case PARAM_DYN_ACK_THRESHOLD:
    if (param_val_to_pos16(param, val, &n, &reason)) {
      g->parameters.dyn_ack_threshold = (uint16_t) n;
    }
    break;

  case PARAM_DYN_BOOL_ACK_THRESHOLD:
    if (param_val_to_pos16(param, val, &n, &reason)) {
      g->parameters.dyn_bool_ack_threshold = (uint16_t) n;
    }
    break;

  case PARAM_MAX_INTERFACE_EQS:
    if (param_val_to_pos32(param, val, &n, &reason)) {
      g->parameters.max_interface_eqs = n;
    }
    break;

  case PARAM_EAGER_LEMMAS:
    if (param_val_to_bool(param, val, &tt, &reason)) {
      g->ctx_parameters.splx_eager_lemmas = tt;
      context = g->ctx;
      if (context != NULL) {
	if (tt) {
	  enable_splx_eager_lemmas(context);
	} else {
	  disable_splx_eager_lemmas(context);
	}
      }
    }
    break;

  case PARAM_SIMPLEX_PROP:
    if (param_val_to_bool(param, val, &tt, &reason)) {
      g->parameters.use_simplex_prop = tt;
    }
    break;

  case PARAM_SIMPLEX_ADJUST:
    if (param_val_to_bool(param, val, &tt, &reason)) {
      g->parameters.adjust_simplex_model = tt;
    }
    break;

  case PARAM_PROP_THRESHOLD:
    if (param_val_to_nonneg32(param, val, &n, &reason)) {
      g->parameters.max_prop_row_size = n;
    }
    break;

  case PARAM_BLAND_THRESHOLD:
    if (param_val_to_pos32(param, val, &n, &reason)) {
      g->parameters.bland_threshold = n;
    }
    break;

  case PARAM_ICHECK:
    if (param_val_to_bool(param, val, &tt, &reason)) {
      g->ctx_parameters. splx_periodic_icheck = tt;
      context = g->ctx;
      if (context != NULL) {
	if (tt) {
	  enable_splx_periodic_icheck(context);
	} else {
	  disable_splx_periodic_icheck(context);
	}
      }
    }
    break;

  case PARAM_ICHECK_PERIOD:
    if (param_val_to_pos32(param, val, &n, &reason)) {
      g->parameters.integer_check_period = n;
    }
    break;

  case PARAM_MAX_UPDATE_CONFLICTS:
    if (param_val_to_pos32(param, val, &n, &reason)) {
      g->parameters.max_update_conflicts = n;
    }
    break;

  case PARAM_MAX_EXTENSIONALITY:
    if (param_val_to_pos32(param, val, &n, &reason)) {
      g->parameters.max_extensionality = n;
    }
    break;

  case PARAM_EF_FLATTEN_IFF:
    if (param_val_to_bool(param, val, &tt, &reason)) {
      g->ef_client.ef_parameters.flatten_iff = tt;
    }
    break;

  case PARAM_EF_FLATTEN_ITE:
    if (param_val_to_bool(param, val, &tt, &reason)) {
      g->ef_client.ef_parameters.flatten_ite = tt;
    }
    break;

  case PARAM_EF_GEN_MODE:
    if (param_val_to_genmode(param, val, &gen, &reason)) {
      g->ef_client.ef_parameters.gen_mode = gen;
    }
    break;

  case PARAM_EF_MAX_SAMPLES:
    if (param_val_to_nonneg32(param, val, &n, &reason)) {
      g->ef_client.ef_parameters.max_samples = n;
    }
    break;

  case PARAM_EF_MAX_ITERS:
    if (param_val_to_pos32(param, val, &n, &reason)) {
      g->ef_client.ef_parameters.max_iters = n;
    }
    break;

  case PARAM_MCSAT_NRA_MGCD:
    if (param_val_to_bool(param, val, &tt, &reason)) {
      g->mcsat_options.nra_mgcd = tt;
    }
    break;

  case PARAM_MCSAT_NRA_NLSAT:
    if (param_val_to_bool(param, val, &tt, &reason)) {
      g->mcsat_options.nra_nlsat = tt;
    }
    break;

  case PARAM_MCSAT_NRA_BOUND:
    if (param_val_to_bool(param, val, &tt, &reason)) {
      g->mcsat_options.nra_bound = tt;
    }
    break;

  case PARAM_MCSAT_NRA_BOUND_MIN:
    if (param_val_to_pos32(param, val, &n, &reason)) {
      g->mcsat_options.nra_bound_min = n;
    }
    break;

  case PARAM_MCSAT_NRA_BOUND_MAX:
    if (param_val_to_pos32(param, val, &n, &reason)) {
      g->mcsat_options.nra_bound_max = n;
    }
    break;

  case PARAM_UNKNOWN:
  default:
    unsupported = true;
    break;
  }

  if (unsupported) {
    unsupported_option();
    flush_out();
  } else if (reason != NULL) {
    print_error("in (set-option "YICES_SMT2_PREFIX"%s ...): %s", param, reason);
  } else {
    report_success();
  }
}




/*
 * Set an option:
 * - name = option name (keyword)
 * - value = value (either stored in:
 * 
 *  the parameters struct
 *  the ef_parametrs struct, or
 *  the attribute_value table)
 *
 * SMT2 allows the syntax (set-option :keyword). In such a case,
 * this function is called with value = NULL_VALUE (i.e., -1).
 */
void smt2_set_option(const char *name, aval_t value) {
  smt2_globals_t *g;
  smt2_keyword_t kw;
  uint32_t n;
  const char* yices_option;
  param_val_t param_val;
  
  g = &__smt2_globals;

  n = kwlen(name);
  kw = smt2_string_to_keyword(name, n);

  switch (kw) {
  case SMT2_KW_DIAGNOSTIC_OUTPUT:
    // required
    set_error_file(g, name, value);
    break;

  case SMT2_KW_GLOBAL_DECLARATIONS:
    if (option_can_be_set(name)) {
      set_boolean_option(g, name, value, &g->global_decls);
    }
    break;

  case SMT2_KW_PRINT_SUCCESS:
    // required
    set_boolean_option(g, name, value, &g->print_success);
    break;

  case SMT2_KW_PRODUCE_ASSIGNMENTS:
    // optional: if true, get-assignment can be used
    if (option_can_be_set(name)) {
      set_boolean_option(g, name, value, &g->produce_assignments);
    }
    break;

  case SMT2_KW_PRODUCE_MODELS:
    // optional: if true, get-value can be used
    if (option_can_be_set(name)) {
      set_boolean_option(g, name, value, &g->produce_models);
    }
    break;

  case SMT2_KW_RANDOM_SEED:
    // optional
    set_uint32_option(g, name, value, &g->random_seed);
    break;

  case SMT2_KW_REGULAR_OUTPUT:
    // required
    set_output_file(g, name, value);
    break;

  case SMT2_KW_VERBOSITY:
    // optional
    set_verbosity(g, name, value);
    break;

  case SMT2_KW_PRODUCE_UNSAT_ASSUMPTIONS:
    // optional: if true, get-unsat-assumptions can be used
    if (option_can_be_set(name)) {
      set_unsat_assumption_option(g, name, value);
    }
    break;

  case SMT2_KW_PRODUCE_UNSAT_CORES:
    // optional: if true,  get-unsat-cores can be used
    if (option_can_be_set(name)) {
      set_unsat_core_option(g, name, value);
    }
    break;

  case SMT2_KW_EXPAND_DEFINITIONS:
  case SMT2_KW_INTERACTIVE_MODE:
  case SMT2_KW_PRODUCE_ASSERTIONS:
  case SMT2_KW_PRODUCE_PROOFS:
  case SMT2_KW_REPRODUCIBLE_RESOURCE_LIMIT:
    unsupported_option();
    flush_out();
    break;

  default:
    // may be a Yices option
    if (is_yices_option(name, &yices_option)) {
      aval2param_val(value, &param_val);
      yices_set_option(g, yices_option, &param_val);
    } else {
      unsupported_option();
      flush_out();
    }
    break;
  }
}


/*
 * Set some info field
 * - same conventions as set_option
 */
void smt2_set_info(const char *name, aval_t value) {
  smt2_globals_t *g;
  smt2_keyword_t kw;
  uint32_t n, version;

  g = &__smt2_globals;

  n = kwlen(name);
  kw = smt2_string_to_keyword(name, n);

  switch (kw) {
  case SMT2_KW_ALL_STATISTICS:
  case SMT2_KW_ASSERTION_STACK_LEVELS:
  case SMT2_KW_AUTHORS:
  case SMT2_KW_ERROR_BEHAVIOR:
  case SMT2_KW_NAME:
  case SMT2_KW_REASON_UNKNOWN:
  case SMT2_KW_VERSION:
    print_error("can't overwrite %s", name);
    break;

  case SMT2_KW_SMT_LIB_VERSION:
    // quick hack to switch parser if 2.5 is selected
    if (g->smtlib_version != 0) {
      print_error("can't set :smt-lib-version twice");
    } else if (aval_is_known_version(g->avtbl, value, &version)) {
      assert(version == 2000 || version == 2500 || version == 2600);
      g->smtlib_version = version;
      if (version >= 2500) {
	smt2_lexer_activate_two_dot_five();
      }
      report_success();
    } else {
      print_error("unsupported :smt-lib-version");
    }
    break;

  default:
    add_info(g, name, value);
    report_success();
    break;
  }
}


/*
 * Set the logic:
 * - name = logic name (using the SMT-LIB conventions)
 */
void smt2_set_logic(const char *name) {
  smt_logic_t code;
  context_arch_t arch;

  if (__smt2_globals.logic_code != SMT_UNKNOWN) {
    print_error("the logic is already set");
    return;
  }

  code = smt_logic_code(name);
  if (code == SMT_UNKNOWN) {
    print_error("unknown logic: %s", name);
    return;
  }

  if (logic_is_supported_by_ef(code)) {
    __smt2_globals.efmode = true;
    arch = ef_arch_for_logic(code);
  } else if (logic_is_supported(code)) {
    __smt2_globals.efmode = false;
    arch = arch_for_logic(code);
  } else {
    print_error("logic %s is not supported", name);
    return;
  }

  if (! logic_is_official(code)) {
    trace_printf(__smt2_globals.tracer, 2, "(Warning: logic %s is not an official SMT-LIB logic)\n", name);
  }

  // if mcsat was requested, check whether the logic is supported by the MCSAT solver
  if (__smt2_globals.mcsat && !logic_is_supported_by_mcsat(code)) {
    print_error("logic %s is not supported by the mscat solver", name);
    return;
  }

  // in efmode : can't use the mcsat solver and must not be incremental
  if (__smt2_globals.efmode) {
    if (__smt2_globals.mcsat) {
      print_error("the mcsat solver does not support quantifiers");
      return;
    }
    if (! __smt2_globals.benchmark_mode) {
      print_error("the exists/forall solver does not work in incremental mode");
      return;
    }
    if (__smt2_globals.produce_unsat_cores || __smt2_globals.produce_unsat_assumptions) {
      print_error("the exists/forall solver does not support unsat cores");
      return;
    }
  }

  // if unsat cores or unsat assumptions are requested, we can't use the mcsat solver
  if (__smt2_globals.produce_unsat_cores || __smt2_globals.produce_unsat_assumptions) {
    if (__smt2_globals.mcsat) {
      print_error("the mcsat solver does not support unsat cores");
      return;
    }
    if (arch == CTX_ARCH_MCSAT) {
      print_error("unsat cores are not supported in logic %s", name);
      return;
    }
  }

  smt2_lexer_activate_logic(code);
  __smt2_globals.logic_code = code;
  __smt2_globals.logic_name = clone_string(name);
  string_incref(__smt2_globals.logic_name);

  /*
   * In incremental mode: initialize the context
   */
  if (! __smt2_globals.benchmark_mode) {
    init_smt2_context(&__smt2_globals);
    init_search_parameters(&__smt2_globals);
    save_ctx_params(&__smt2_globals.ctx_parameters, __smt2_globals.ctx);
  } else {
    // in benchmark mode (or exists/forall) set the parameters to defaults for the logic
    // the context is not initialized yet
    default_ctx_params(&__smt2_globals.ctx_parameters, code, arch, CTX_MODE_ONECHECK);
    yices_set_default_params(&__smt2_globals.parameters, code, arch, CTX_MODE_ONECHECK);
  }

  report_success();
}




/*
 * Push
 * - n = number of scopes to push
 * - if n = 0, nothing should be done
 */
void smt2_push(uint32_t n) {
  smt2_globals_t *g;

  __smt2_globals.stats.num_push ++;
  __smt2_globals.stats.num_commands ++;
  tprint_calls("push", __smt2_globals.stats.num_push);

  if (check_logic()) {
    g = &__smt2_globals;
    if (g->benchmark_mode) {
      print_error("push is not allowed in non-incremental mode");
    } else {
      if (n > 0) {
	/*
	 * NOTE: g->stacks.levels is 64 bits and MAX_SMT2_STACK_SIZE
	 * is less than 32bits so smt2_stack_push can't cause a
	 * numerical overflow.
	 */
	 smt2_stack_push(&g->stack, n, g->term_names.top, g->type_names.top, g->macro_names.top,
			 g->named_bools.top, g->named_asserts.top);
	 ctx_push(g);
	 check_stack(g);
      }
      report_success();
    }
  }
}


/*
 * Pop:
 * - n = number of scopes to remove
 * - if n = 0 nothing should be done
 * - if n > total number of scopes then an error should be printed
 *   and nothing done
 */
void smt2_pop(uint32_t n) {
  smt2_globals_t *g;
  smt2_push_rec_t *r;
  uint32_t m;

  g = &__smt2_globals;

  g->stats.num_pop ++;
  g->stats.num_commands ++;
  
  tprint_calls("pop", g->stats.num_pop);

  if (check_logic()) {
    if (g->benchmark_mode) {
      print_error("pop is not allowed in non-incremental mode");
    } else if (n == 0) {
      // do nothing
      report_success();
    } else {
      if (n > g->stack.levels) {
	if (g->stack.levels > 1) {
	  print_error("can't pop more than %"PRIu64" levels", g->stack.levels);
	} else if (g->stack.levels > 0) {
	  print_error("can't pop more than one level");
	} else {
	  print_error("pop not allowed at the bottom level");
	}
      } else {
	m = 0; // number of levels removed
	do {
	  r = smt2_stack_top(&g->stack);
	  m += r->multiplicity;

	  // remove declarations: this has no effect if g->global_decls is true
	  smt2_pop_term_names(&g->term_names, r->term_decls);
	  smt2_pop_type_names(&g->type_names, r->type_decls);
	  smt2_pop_macro_names(&g->macro_names, r->macro_decls);

	  // remove the named booleans and named assertions
	  pop_named_terms(&g->named_bools, r->named_bools);
	  pop_named_terms(&g->named_asserts, r->named_asserts);

	  // pop on g->ctx
	  ctx_pop(g);
	  smt2_stack_pop(&g->stack);
	} while (n > m);

	if (n < m) {
	  // push (m - n)
	  smt2_stack_push(&g->stack, m - n, g->term_names.top, g->type_names.top, g->macro_names.top,
			  g->named_bools.top, g->named_asserts.top);
	  ctx_push(g);
	}

	check_stack(g);

	// call the garbage collector
	if (g->term_names.deletions > 1000) {
	  yices_garbage_collect(NULL, 0, NULL, 0, true);
	  g->term_names.deletions = 0;
	}

	report_success();
      }
    }
  }
}


/*
 * Assert one formula t
 * - special is true if t is a :named assertion
 */
void smt2_assert(term_t t, bool special) {
  smt2_globals_t *g;

  g = &__smt2_globals;

  g->stats.num_assert ++;
  g->stats.num_commands ++;
  tprint_calls("assert", g->stats.num_assert);

  if (check_logic()) {
    if (yices_term_is_bool(t)) {
      if (g->benchmark_mode) {
	/*
	 * NOT INCREMENTAL
	 */
	if (g->efmode && g->ef_client.efdone) {
	  print_error("more assertions are not allowed after solving");
	} else if (g->frozen) {
	  print_error("assertions are not allowed after (check-sat) in non-incremental mode");
	} else {
	  /*
           * if produce unsat core is set and t is special,
	   * we just skip it. The term is stored in the named_asserts table
	   * and will be treated as an assumption when check-sat is called.
	   */
	  if (!special || !g->produce_unsat_cores) {
	    add_delayed_assertion(g, t);
	  } else {
	    trace_printf(g->tracer, 20, "(skipping named assertion)\n");
	  }
	  report_success();
	}

      } else {
	/*
	 * INCREMENTAL
	 */
	cleanup_context(g);
	if (!special || !g->produce_unsat_cores) {
	  add_assertion(g, t);
	} else {
	  trace_printf(g->tracer, 20, "(skipping named assertion)\n");
	  report_success();
	}
      }
    } else {
      // not a Boolean term
      print_error("type error in assert: Boolean term required");
    }
  }
}


/*
 * Check satisfiability of the current set of assertions
 */
void smt2_check_sat(void) {
  __smt2_globals.stats.num_check_sat ++;
  __smt2_globals.stats.num_commands ++;
  tprint_calls("check-sat", __smt2_globals.stats.num_check_sat);

  if (check_logic()) {
    if (__smt2_globals.benchmark_mode) {
      /*
       * Non incremental
       */
      if (__smt2_globals.efmode) {
	efsolve_cmd(&__smt2_globals);	
      } else if (__smt2_globals.frozen) {
	print_error("multiple calls to (check-sat) are not allowed in non-incremental mode");
      } else if (__smt2_globals.produce_unsat_cores) {
	delayed_assertions_unsat_core(&__smt2_globals);
      } else {
	//	show_delayed_assertions(&__smt2_globals);
	check_delayed_assertions(&__smt2_globals);
      }
    } else {
      /*
       * Incremental
       */
      if (__smt2_globals.produce_unsat_cores) {
	ctx_unsat_core(&__smt2_globals);
      } else {
	ctx_check_sat(&__smt2_globals);
      }
    }
  }
}


/*
 * Check whether the logic requires mcsat or the mcsat flag is set.
 * In either case, check_sat_assuming is not supported.
 */
static bool mcsat_is_required(smt2_globals_t *g) {
  assert(g->logic_code != SMT_UNKNOWN);
  return g->mcsat || arch_for_logic(g->logic_code) == CTX_ARCH_MCSAT;
}

/*
 * Check sat with assumptions:
 * - n = number of assumptions
 * - a = array of assumptions
 * Each assumption is represented as a signed symbol,
 * i.e., a pair symbol name/polarity.
 */
void smt2_check_sat_assuming(uint32_t n, signed_symbol_t *a) {
  __smt2_globals.stats.num_check_sat_assuming ++;
  __smt2_globals.stats.num_commands ++;
  tprint_calls("check-sat-assuming", __smt2_globals.stats.num_check_sat_assuming);

  if (check_logic()) {
    if (mcsat_is_required(&__smt2_globals)) {
      print_error("check-sat-assuming is not supported in logic %s", __smt2_globals.logic_name);
    } else if (__smt2_globals.benchmark_mode) {
      if (__smt2_globals.efmode) {
	print_error("the exists/forall solver does not support check-sat with assumptions");
      } else if (__smt2_globals.frozen) {
	print_error("multiple calls to (check-sat) are not allowed in non-incremental mode");
      } else {
	check_delayed_assertions_assuming(&__smt2_globals, n, a);
      }
    } else {
      ctx_check_sat_assuming(&__smt2_globals, n, a);
    }
  }
}

/*
 * Declare a new sort:
 * - name = sort name
 * - arity = arity
 *
 * If arity is 0, this defines a new uninterpreted type.
 * Otherwise, this defines a new type constructor.
 */
void smt2_declare_sort(const char *name, uint32_t arity) {
  type_t tau;
  int32_t macro;

  __smt2_globals.stats.num_declare_sort ++;
  __smt2_globals.stats.num_commands ++;
  tprint_calls("declare-sort", __smt2_globals.stats.num_declare_sort);

  if (check_logic()) {
    if (arity == 0) {
      tau = yices_new_uninterpreted_type();
      yices_set_type_name(tau, name);
      save_type_name(&__smt2_globals, name);
      report_success();
    } else {
      macro = yices_type_constructor(name, arity);
      if (macro < 0) {
	print_yices_error(true);
      } else {
	save_macro_name(&__smt2_globals, name);
	report_success();
      }
    }
  }

}


/*
 * Define a new type macro
 * - name = macro name
 * - n = number of variables
 * - var = array of type variables
 * - body = type expressions
 */
void smt2_define_sort(const char *name, uint32_t n, type_t *var, type_t body) {
  int32_t macro;

  __smt2_globals.stats.num_define_sort ++;
  __smt2_globals.stats.num_commands ++;
  tprint_calls("define-sort", __smt2_globals.stats.num_define_sort);

  if (check_logic()) {
    if (n == 0) {
      yices_set_type_name(body, name);
      save_type_name(&__smt2_globals, name);
      report_success();
    } else {
      macro = yices_type_macro(name, n, var, body);
      if (macro < 0) {
	print_yices_error(true);
      } else {
	save_macro_name(&__smt2_globals, name);
	report_success();
      }
    }
  }
}


/*
 * Declare a new uninterpreted function symbol
 * - name = function name
 * - n = arity + 1
 * - tau = array of n types
 *
 * If n = 1, this creates an uninterpreted constant of type tau[0]
 * Otherwise, this creates an uninterpreted function of type
 * tau[0] x ... x tau[n-1] to tau[n]
 */
void smt2_declare_fun(const char *name, uint32_t n, type_t *tau) {
  term_t t;
  type_t sigma;

  assert(n > 0);

  __smt2_globals.stats.num_declare_fun ++;
  __smt2_globals.stats.num_commands ++;
  tprint_calls("declare-fun", __smt2_globals.stats.num_declare_fun);

  if (check_logic()) {
    n --;
    sigma = tau[n]; // range
    if (n > 0) {
      sigma = yices_function_type(n, tau, sigma);
    }
    assert(sigma != NULL_TYPE);

    t = yices_new_uninterpreted_term(sigma);
    assert(t != NULL_TERM);
    yices_set_term_name(t, name);
    save_term_name(&__smt2_globals, name);

    report_success();
  }
}


/*
 * Define a function
 * - name = function name
 * - n = arity
 * - var = array of n term variables
 * - body = term
 * - tau = expected type of body
 *
 * If n = 0, this is the same as (define <name> :: <type> <body> )
 * Otherwise, a lambda term is created.
 */
void smt2_define_fun(const char *name, uint32_t n, term_t *var, term_t body, type_t tau) {
  term_t t;

  __smt2_globals.stats.num_define_fun ++;
  __smt2_globals.stats.num_commands ++;
  tprint_calls("define-fun", __smt2_globals.stats.num_define_fun);

  if (check_logic()) {
    if (! yices_check_term_type(body, tau)) {
      // ? print a better error message?
      print_yices_error(true);
      return;
    }

    /*
     * because of the annoying :named annotation
     * the name could be assigned now (even though
     * it was not when (define name ...)) was processed
     */
    if (yices_get_term_by_name(name) != NULL_TERM) {
      if (symbol_needs_quotes(name)) {
	print_error("Invalid definition: can't (define |%s| ...) and use |%s| in a :named annotation",
		    name, name);
      } else {
	print_error("Invalid definition: can't (define %s ...) and use %s in a :named annotation",
		    name, name);
      }
      return;
    }

    t = body;
    if (n > 0) {
      t = yices_lambda(n, var, t);
      if (t < 0) {
	print_yices_error(true);
	return;
      }
    }
    yices_set_term_name(t, name);
    save_term_name(&__smt2_globals, name);

    report_success();
  }
}


/*
 * Show the model if any
 */
void smt2_get_model(void) {
  yices_pp_t printer;
  model_t *mdl;

  if (check_logic()) {
    if (__smt2_globals.efmode) {
      mdl = get_ef_model(&__smt2_globals);
    } else {      
      mdl = get_model(&__smt2_globals);
    }
    if (mdl == NULL) return;

    init_pretty_printer(&printer, &__smt2_globals);
    smt2_pp_full_model(&printer, mdl);
    delete_yices_pp(&printer, true);
  }
}

/*
 * Print s on the output channel
 */
void smt2_echo(const char *s) {
  print_out("%s\n", s);
  flush_out();
}


/*
 * Reset all assertions
 * - delete all assertions, terms, types, and declarations
 * - the standard allows (reset-assertions) even if no logic is set.
 * - in the latter case, we do nothing and report success. There's no
 *   initialized context until the logic is set.
 */
void smt2_reset_assertions(void) {
  smt2_globals_t *g;

  g = &__smt2_globals;
  if (g->benchmark_mode) {
    print_error("reset-assertions is not allowed in non-incremental mode");
  } else {
    if (g->logic_code !=  SMT_UNKNOWN) {
      /*
       * Reset context, model and internal stacks
       * + all auxiliary vectors
       *
       * Keep options + logic_name + output/diagnostic channels
       * + info_table and attribute table.
       */
      g->pushes_after_unsat = 0;

      assert(g->ctx != NULL);
      yices_free_context(g->ctx);
      g->ctx = NULL;

      if (g->model != NULL) {
	yices_free_model(g->model);
	g->model = NULL;
      }

      reset_smt2_stack(&g->stack);

      /*
       * If global_declations is set, then the name stacks
       * and the named_bools stack are empty. The reset
       * functions do nothing.
       *
       * We remove the named_assertions whether or not
       * global_declarations is set.
       */
      reset_smt2_name_stack(&g->term_names);
      reset_smt2_name_stack(&g->type_names);
      reset_smt2_name_stack(&g->macro_names);

      reset_named_term_stack(&g->named_bools);
      reset_named_term_stack(&g->named_asserts);

      if (g->unsat_core != NULL) {
	free_assumptions(g->unsat_core);
	g->unsat_core = NULL;
      }
      if (g->unsat_assumptions != NULL) {
	free_assumptions(g->unsat_assumptions);
	g->unsat_assumptions = NULL;
      }

      reset_etk_queue(&g->token_queue);
      ivector_reset(&g->token_slices);
      ivector_reset(&g->val_vector);

      /*
       * Reset the internal name tables, unless global_decls is set
       */
      if (!g->global_decls) {
	yices_reset_tables();
      }

      // build a fresh empty context
      init_smt2_context(g);
    }

    report_success();
  }
}


/*
 * Full reset: to be done
 */
void smt2_reset_all(void) {
  bool benchmark, print_success;
  uint32_t timeout, verbosity;

  benchmark = __smt2_globals.benchmark_mode;
  timeout = __smt2_globals.timeout;
  print_success = __smt2_globals.print_success;
  verbosity = __smt2_globals.verbosity;

  delete_smt2_globals(&__smt2_globals);
  delete_attr_vtbl(&avtbl); // must be done last
  yices_reset_tables();
  init_smt2(benchmark, timeout, print_success);
  smt2_set_verbosity(verbosity);
  smt2_lexer_reset_logic();

  report_success();
}


/*
 * ATTRIBUTES
 */

/*
 * Add a :named attribute to term t
 * - t is a ground term
 * - name is a free term symbol
 * - op = enclosing operator of (! t :named name ..)
 * - for a named assertion, op is SMT2_ASSERT
 */
void smt2_add_name(int32_t op, term_t t, const char *name) {
  char *clone;

  // add the mapping name --> t
  yices_set_term_name(t, name);
  save_term_name(&__smt2_globals, name);

  // special processing for Boolean terms
  if (yices_term_is_bool(t)) {
    // named booleans (for get-assignment)
    clone = clone_string(name);
    push_named_term(&__smt2_globals.named_bools, t, clone);

    // named assertions (for unsat cores)
    if (op == SMT2_ASSERT && __smt2_globals.produce_unsat_cores) {
      clone = clone_string(name);
      push_named_term(&__smt2_globals.named_asserts, t, clone);
    }
  }
}



/*
 * Add a :pattern attribute to term t
 * - the pattern is an array p of n terms
 * - op = enclosing operator of (! t :pattern ....)
 * - for a quantified term, op is either MK_EXISTS or MK_FORALL
 */
void smt2_add_pattern(int32_t op, term_t t, term_t *p, uint32_t n) {
  // TBD
}

/*
 * Enables the mcsat solver.
 */
void smt2_enable_mcsat(void) {
  __smt2_globals.mcsat = true;
}<|MERGE_RESOLUTION|>--- conflicted
+++ resolved
@@ -2776,12 +2776,7 @@
       g->parameters.random_seed = g->random_seed;
     }
 
-<<<<<<< HEAD
-    // for testing: delegate
-    if (g->logic_code == QF_BV) {
-=======
     if (false && g->logic_code == QF_BV) {
->>>>>>> db3eca48
       status = check_with_delegate(g->ctx);
     } else {
       status = check_sat_with_timeout(g, &g->parameters);
