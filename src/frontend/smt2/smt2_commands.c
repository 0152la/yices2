/*
 * This file is part of the Yices SMT Solver.
 * Copyright (C) 2017 SRI International.
 *
 * Yices is free software: you can redistribute it and/or modify
 * it under the terms of the GNU General Public License as published by
 * the Free Software Foundation, either version 3 of the License, or
 * (at your option) any later version.
 *
 * Yices is distributed in the hope that it will be useful,
 * but WITHOUT ANY WARRANTY; without even the implied warranty of
 * MERCHANTABILITY or FITNESS FOR A PARTICULAR PURPOSE.  See the
 * GNU General Public License for more details.
 *
 * You should have received a copy of the GNU General Public License
 * along with Yices.  If not, see <http://www.gnu.org/licenses/>.
 */

/*
 * ALL SMT-LIB 2 COMMANDS
 */

#if defined(CYGWIN) || defined(MINGW)
#define EXPORTED __declspec(dllexport)
#define __YICES_DLLSPEC__ EXPORTED
#else
#define EXPORTED __attribute__((visibility("default")))
#endif

#include <stdio.h>
#include <stdarg.h>
#include <inttypes.h>
#include <string.h>
#include <ctype.h>
#include <assert.h>
#include <errno.h>

#include "api/context_config.h"
#include "api/smt_logic_codes.h"
#include "api/yices_extensions.h"
#include "api/yices_globals.h"
#include "context/context.h"
#include "frontend/common/bug_report.h"
#include "frontend/common/parameters.h"
#include "frontend/common/tables.h"
#include "frontend/smt2/attribute_values.h"
#include "frontend/smt2/smt2_commands.h"
#include "frontend/smt2/smt2_model_printer.h"
#include "frontend/smt2/smt2_printer.h"
#include "frontend/smt2/smt2_symbol_printer.h"
#include "model/model_eval.h"
#include "model/projection.h"
#include "utils/refcount_strings.h"

#include "utils/timeout.h"
#include "mcsat/options.h"

#include "yices.h"
#include "yices_exit_codes.h"

// for statistics
#include "solvers/bv/bvsolver.h"
#include "solvers/floyd_warshall/idl_floyd_warshall.h"
#include "solvers/floyd_warshall/rdl_floyd_warshall.h"
#include "solvers/funs/fun_solver.h"
#include "solvers/simplex/simplex.h"
#include "utils/cputime.h"
#include "utils/memsize.h"


//for ian's threading hacks
#include "mt/threads.h"
#include "mt/thread_macros.h"


/*
 * DUMP CONTEXT: FOR TESTING/DEBUGGING
 */
#define DUMP_CTX 0

#if DUMP_CTX

#include "io/term_printer.h"
#include "io/type_printer.h"
#include "solvers/floyd_warshall/idl_fw_printer.h"
#include "solvers/floyd_warshall/rdl_fw_printer.h"
#include "solvers/simplex/simplex_printer.h"
#include "solvers/bv/bvsolver_printer.h"
#include "solvers/egraph/egraph_printer.h"
#include "solvers/cdcl/smt_core_printer.h"
#include "solvers/cdcl/gates_printer.h"
#include "context/context_printer.h"


/*
 * Print the egraph state
 */
static void dump_egraph(FILE *f, egraph_t *egraph) {
  fprintf(f, "\n--- Egraph Variables ---\n");
  print_egraph_terms(f, egraph);
  fprintf(f, "\n--- Egraph Atoms ---\n");
  print_egraph_atoms(f, egraph);
}


/*
 * Print the arithmetic solver state
 */
static void dump_idl_solver(FILE *f, idl_solver_t *idl) {
  fprintf(f, "\n--- IDL Variables ---\n");
  print_idl_var_table(f, idl);
  fprintf(f, "\n--- IDL Atoms ---\n");
  print_idl_atoms(f, idl);
  fprintf(f, "\n--- IDL Constraints ---\n");
  print_idl_axioms(f, idl);
  fprintf(f, "\n");
}

static void dump_rdl_solver(FILE *f, rdl_solver_t *rdl) {
  fprintf(f, "\n--- RDL Variables ---\n");
  print_rdl_var_table(f, rdl);
  fprintf(f, "\n--- RDL Atoms ---\n");
  print_rdl_atoms(f, rdl);
  fprintf(f, "\n--- RDL Constraints ---\n");
  print_rdl_axioms(f, rdl);
  fprintf(f, "\n");
}

static void dump_simplex_solver(FILE *f, simplex_solver_t *simplex) {
  fprintf(f, "\n--- Simplex Variables ---\n");
  print_simplex_vars(f, simplex);
  fprintf(f, "\n--- Simplex Atoms ---\n");
  print_simplex_atoms(f, simplex);
  fprintf(f, "\n--- Simplex Tableau ---\n");
  print_simplex_matrix(f, simplex);
  fprintf(f, "\n--- Simplex Bounds ---\n");
  print_simplex_bounds(f, simplex);
  fprintf(f, "\n");
}


/*
 * Print the bitvector solver state
 */
static void dump_bv_solver(FILE *f, bv_solver_t *solver) {
  fprintf(f, "\n--- Bitvector Partition ---\n");
  print_bv_solver_partition(f, solver);
  fprintf(f, "\n--- Bitvector Variables ---\n");
  print_bv_solver_vars(f, solver);
  fprintf(f, "\n--- Bitvector Atoms ---\n");
  print_bv_solver_atoms(f, solver);
  fprintf(f, "\ntotal: %"PRIu32" atoms\n", solver->atbl.natoms);
  fprintf(f, "\n--- Bitvector Bounds ---\n");
  print_bv_solver_bounds(f, solver);
  fprintf(f, "\n--- DAG ---\n");
  print_bv_solver_dag(f, solver);
  if (solver->blaster != NULL) {
    fprintf(f, "\n--- Gates ---\n");
    print_gate_table(f, &solver->blaster->htbl);
  }
  fprintf(f, "\n");
}


/*
 * Print the context:
 */
static void dump_context(FILE *f, context_t *ctx) {
  fprintf(f, "--- All terms ---\n");
  pp_term_table(f, ctx->terms);
  fprintf(f, "\n--- Substitutions ---\n");
  print_context_intern_subst(f, ctx);
  fprintf(f, "\n--- Internalization ---\n");
  print_context_intern_mapping(f, ctx);

  if (context_has_egraph(ctx)) {
    dump_egraph(f, ctx->egraph);
  }

  if (context_has_arith_solver(ctx)) {
    if (context_has_idl_solver(ctx)) {
      dump_idl_solver(f, ctx->arith_solver);
    } else if (context_has_rdl_solver(ctx)) {
      dump_rdl_solver(f, ctx->arith_solver);
    } else {
      assert(context_has_simplex_solver(ctx));
      dump_simplex_solver(f, ctx->arith_solver);
    }
  }

  if (context_has_bv_solver(ctx)) {
    dump_bv_solver(f, ctx->bv_solver);
  }

  /*
   * If arch is still AUTO_IDL or AUTO_RDL,
   * then flattening + simplification returned unsat
   * but the core is not initialized
   * so we can't print the clauses.
   */
  if (ctx->arch != CTX_ARCH_AUTO_IDL &&
      ctx->arch != CTX_ARCH_AUTO_RDL) {
    fprintf(f, "--- Clauses ---\n");
    print_clauses(f, ctx->core);
    fprintf(f, "\n");
  }


#if 0
  fprintf(f, "--- Auxiliary vectors ---\n\n");
  print_context_subst_eqs(f, ctx);
  print_context_top_eqs(f, ctx);
  print_context_top_atoms(f, ctx);
  print_context_top_formulas(f, ctx);
  print_context_top_interns(f, ctx);
  fprintf(f, "\n");
#endif

  fflush(f);
}


static void dump(const char *filename, context_t *ctx) {
  FILE *f;

  f = fopen(filename, "w");
  if (f == NULL) {
    perror(filename);
  } else {
    dump_context(f, ctx);
    fclose(f);
  }
}

#endif


/*
 * FOR TESTING: BITBLAST THEN EXPORT TO DIMACS
 */

#define EXPORT_TO_DIMACS 0

#if EXPORT_TO_DIMACS

#include "solvers/bv/dimacs_printer.h"

/*
 * Export ctx content in DIMACS format
 * - s = file name
 */
static void do_export(context_t *ctx, const char *s) {
  FILE *f;

  f = fopen(s, "w");
  if (f == NULL) {
    perror(s);
    exit(YICES_EXIT_SYSTEM_ERROR);
  } else {
    dimacs_print_bvcontext(f, ctx);
    fclose(f);
  }
}

/*
 * Force bitblasting then export
 * - s = filename
 * - ctx's status must be IDLE when this is called
 */
static void bitblast_then_export(context_t *ctx, const char *s) {
  smt_status_t stat;

  assert(context_status(ctx) == STATUS_IDLE);
  stat = precheck_context(ctx);
  switch (stat) {
  case STATUS_UNKNOWN:
  case STATUS_UNSAT:
    do_export(ctx, s);
    break;

  case STATUS_INTERRUPTED:
    fprintf(stderr, "Export to dimacs interrupted\n");
    break;

  default:
    fprintf(stderr, "Unexpected context status after pre-check\n");
    break;
  }
}



/*
 * Export the delayed assertions
 * - ctx = context
 * - a = array of n formulas (the assertions)
 * - s = filename
 */
static int32_t export_delayed_assertions(context_t *ctx, uint32_t n, term_t *a, const char *s) {
  int32_t code;

  code = CTX_OPERATION_NOT_SUPPORTED;
  if (ctx->logic == QF_BV && ctx->mode == CTX_MODE_ONECHECK) {
    code = yices_assert_formulas(ctx, n, a);
    if (code == 0) {
      bitblast_then_export(ctx, s);
    }
  }
  return code;
}



#endif



/*
 * NAME STACKS
 */

/*
 * Initialize; nothing allocated yet
 */
static void init_smt2_name_stack(smt2_name_stack_t *s) {
  s->names = NULL;
  s->top = 0;
  s->size = 0;
  s->deletions = 0;
}

/*
 * Make room for some names to be pushed
 */
static void extend_smt2_name_stack(smt2_name_stack_t *s) {
  uint32_t n;

  n = s->size;
  if (n == 0) {
    n = DEF_SMT2_NAME_STACK_SIZE;
    assert(n <= MAX_SMT2_NAME_STACK_SIZE);
    s->names = (char **) safe_malloc(n * sizeof(char *));
    s->size = n;
  } else {
    n += (n >> 1) + 1;
    if (n > MAX_SMT2_NAME_STACK_SIZE) {
      out_of_memory();
    }
    s->names = (char **) safe_realloc(s->names, n * sizeof(char *));
    s->size = n;
  }
}


/*
 * Push name on top of the stack
 * - name must be a refcount string
 * - name's reference counter is incremented
 */
static void smt2_push_name(smt2_name_stack_t *s, char *name) {
  uint32_t i;

  i = s->top;
  if (i == s->size) {
    extend_smt2_name_stack(s);
  }
  assert(i < s->size);
  s->names[i] = name;
  string_incref(name);
  s->top = i+1;
}


/*
 * Remove names on top of the stack and remove them from the term_name table
 * - ptr = new top: names[0 ... ptr-1] are kept
 */
static void smt2_pop_term_names(smt2_name_stack_t *s, uint32_t ptr) {
  char *name;
  uint32_t n;

  n = s->top;
  while (n > ptr) {
    n --;
    name = s->names[n];

    assert(yices_get_term_by_name(name) != NULL_TERM);
    yices_remove_term_name(name);
    assert(yices_get_term_by_name(name) == NULL_TERM);

    string_decref(name);
  }
  s->deletions += (s->top - ptr);
  s->top = n;
}


/*
 * Remove names on top of the stack and remove them from the type-name table
 * - ptr = new top: names[0 ... ptr - 1] are kept
 */
static void smt2_pop_type_names(smt2_name_stack_t *s, uint32_t ptr) {
  char *name;
  uint32_t n;

  n = s->top;
  while (n > ptr) {
    n --;
    name = s->names[n];

    assert(yices_get_type_by_name(name) != NULL_TYPE);
    yices_remove_type_name(name);
    assert(yices_get_type_by_name(name) == NULL_TYPE);

    string_decref(name);
  }
  s->deletions += (s->top - ptr);
  s->top = n;
}


/*
 * Remove names on top of the stack and remove them from the macro name table
 * - ptr = new top: names[0 ... ptr - 1] are kept
 *
 * NOTE: we can't delete the type_macro. We just remove the mapping
 * name -> macro id. If we remove type_constructor, then we'll delete
 * all instances of that constructor from the type table, but that's
 * not safe unless we remove all terms that have such a type.
 */
static void smt2_pop_macro_names(smt2_name_stack_t *s, uint32_t ptr) {
  char *name;
  uint32_t n;

  n = s->top;
  while (n > ptr) {
    n --;
    name = s->names[n];

    assert(yices_get_macro_by_name(name) >= 0);
    yices_remove_type_macro_name(name);
    assert(yices_get_macro_by_name(name) < 0);

    string_decref(name);
  }
  s->deletions += (s->top - ptr);
  s->top = n;
}


/*
 * Deletion
 */
static void delete_smt2_name_stack(smt2_name_stack_t *s) {
  uint32_t n;

  n = s->top;
  while (n > 0) {
    n --;
    string_decref(s->names[n]);
  }
  safe_free(s->names);
  s->names = NULL;
}


/*
 * Reset: remove all names
 */
static void reset_smt2_name_stack(smt2_name_stack_t *s) {
  delete_smt2_name_stack(s);
  assert(s->names == NULL);
  s->top = 0;
  s->size = 0;
  s->deletions = 0;
}


/*
 * PUSH/POP STACK
 */

/*
 * Initialize: nothing allocated yet
 */
static void init_smt2_stack(smt2_stack_t *s) {
  s->data = NULL;
  s->top = 0;
  s->size = 0;
  s->levels = 0;
}

/*
 * Make room
 */
static void extend_smt2_stack(smt2_stack_t *s) {
  uint32_t n;

  n = s->size;
  if (n == 0) {
    n = DEF_SMT2_STACK_SIZE;
    assert(n <= MAX_SMT2_STACK_SIZE);
    s->data = (smt2_push_rec_t *) safe_malloc(n * sizeof(smt2_push_rec_t));
    s->size = n;
  } else {
    n += (n >> 1) + 1;
    if (n > MAX_SMT2_STACK_SIZE) {
      out_of_memory();
    }
    s->data = (smt2_push_rec_t *) safe_realloc(s->data, n * sizeof(smt2_push_rec_t));
    s->size = n;
  }
}


/*
 * Push data:
 * - m = multiplicity
 * - terms, types, macros = number of term/type/macro declarations
 * - named_bools. named_asserts = number of named boolean terms and assertions
 */
static void smt2_stack_push(smt2_stack_t *s, uint32_t m, uint32_t terms, uint32_t types, uint32_t macros,
                            uint32_t named_bools, uint32_t named_asserts) {
  uint32_t i;

  i = s->top;
  if (i == s->size) {
    extend_smt2_stack(s);
  }
  assert(i < s->size);
  s->data[i].multiplicity = m;
  s->data[i].term_decls = terms;
  s->data[i].type_decls = types;
  s->data[i].macro_decls = macros;
  s->data[i].named_bools = named_bools;
  s->data[i].named_asserts = named_asserts;
  s->levels += m;
  s->top = i+1;
}


/*
 * Get the top element:
 * - warning: this pointer may become invalid is data is pushed on s
 */
static inline smt2_push_rec_t *smt2_stack_top(const smt2_stack_t *s) {
  assert(s->top > 0);
  return s->data + (s->top - 1);
}


static inline bool smt2_stack_is_nonempty(const smt2_stack_t *s) {
  return s->top > 0;
}

/*
 * Remove the top element
 */
static void smt2_stack_pop(smt2_stack_t *s) {
  uint32_t i;

  assert(s->top > 0);
  i = s->top - 1;
  assert(s->levels >= s->data[i].multiplicity);
  s->levels -= s->data[i].multiplicity;
  s->top = i;
}

/*
 * Delete
 */
static void delete_smt2_stack(smt2_stack_t *s) {
  safe_free(s->data);
  s->data = NULL;
}


/*
 * Empty the stack
 */
static void reset_smt2_stack(smt2_stack_t *s) {
  delete_smt2_stack(s);
  assert(s->data == NULL);
  s->top = 0;
  s->size = 0;
  s->levels = 0;
}



/*
 * CHECK AND BUILD A CORE
 */

/*
 * Check sat with assumptions and build an unsat core
 */
static smt_status_t check_with_assumptions(context_t *ctx, const param_t *params, uint32_t n, const term_t a[], ivector_t *core) {
  ivector_t assumptions;
  smt_status_t status;
  literal_t l;
  uint32_t i;

  // if ctx is already unsat, the core is empty
  if (context_status(ctx) == STATUS_UNSAT) {
    ivector_reset(core);
    return STATUS_UNSAT;
  }

  // convert a[0] ... a[n-1] to assumptions
  init_ivector(&assumptions, n);
  for (i=0; i<n; i++) {
    l = context_add_assumption(ctx, a[i]);
    if (l < 0) {
      // error when processing term a[i]
      yices_internalization_error(l);
      status = STATUS_ERROR;
      goto done;
    }
    ivector_push(&assumptions, l);
  }

  status = check_context_with_assumptions(ctx, params, n, assumptions.data);
  if (status == STATUS_UNSAT) {
    context_build_unsat_core(ctx, core);
  }

 done:
  delete_ivector(&assumptions);

  return status;
}

/*
 * INTERNAL STATISTICS
 */
static void init_cmd_stats(smt2_cmd_stats_t *stats) {
  stats->num_commands = 0;
  stats->num_declare_sort = 0;
  stats->num_define_sort = 0;
  stats->num_declare_fun = 0;
  stats->num_define_fun = 0;
  stats->num_assert = 0;
  stats->num_check_sat = 0;
  stats->num_check_sat_assuming = 0;
  stats->num_push = 0;
  stats->num_pop = 0;
  stats->num_get_value = 0;
  stats->num_get_assignment = 0;
  stats->num_get_unsat_core = 0;
  stats->num_get_unsat_assumptions = 0;
}



/*
 * REQUIRED INFO
 */
static const char *yices_name = "Yices";
static const char *yices_authors = "Bruno Dutertre, Dejan Jovanović, Ian A. Mason, Stéphane Graham-Lengrand";
static const char *error_behavior = "immediate-exit";

/*
 * GLOBAL OBJECTS
 */
static bool done;         // set to true on exit
static attr_vtbl_t avtbl; // attribute values

// exported
smt2_globals_t __smt2_globals;



/*
 * MAJOR ERRORS
 */

/*
 * If something goes wrong while writing to the output channel
 * or when closing it
 */
static void __attribute__((noreturn)) failed_output(void) {
  fprintf(stderr, "\n**************************************\n");
  fprintf(stderr, "FATAL ERROR\n");
  perror(__smt2_globals.out_name);
  fprintf(stderr, "\n**************************************\n\n");

  exit(YICES_EXIT_SYSTEM_ERROR);
}


/*
 * OUTPUT FUNCTIONS
 */

/*
 * Formatted output: like printf but use __smt2_globals.out
 */
static void print_out(const char *format, ...) {
  va_list p;

  va_start(p, format);
  if (vfprintf(__smt2_globals.out, format, p) < 0) {
    failed_output();
  }
  va_end(p);
}


/*
 * Flush the output channel
 */
static inline void flush_out(void) {
  if (fflush(__smt2_globals.out) == EOF) {
    failed_output();
  }
}


/*
 * Report success
 */
static void report_success(void) {
  if (__smt2_globals.print_success) {
    print_out("success\n");
    flush_out();
  }
}




/*
 * ERROR REPORTS
 */

/*
 * Error prefix/suffix
 * - SMT2 wants errors to be printed as
 *        (error "explanation")
 *   on the current output channel
 * - start_error(l, c) prints '(error "at line l, column c: '
 * - open_error() prints '(error "
 * - close_error() prints '")' and a newline then flush the output channel
 */
static void start_error(uint32_t line, uint32_t column) {
  print_out("(error \"at line %"PRIu32", column %"PRIu32": ", line, column);
}

static void open_error(void) {
  print_out("(error \"");
}

static void close_error(void) {
  print_out("\")\n");
  flush_out();
}


/*
 * Formatted error: like printf but add the prefix and close
 */
static void print_error(const char *format, ...) {
  va_list p;

  open_error();
  va_start(p, format);
  if (vfprintf(__smt2_globals.out, format, p) < 0) {
    failed_output();
  }
  va_end(p);
  close_error();
}


/*
 * Syntax error (reported by tstack)
 * - lex = lexer
 * - expected_token = either an smt2_token or -1
 *
 * lex is as follows:
 * - current_token(lex) = token that caused the error
 * - current_token_value(lex) = corresponding string
 * - current_token_length(lex) = length of that string
 * - lex->tk_line and lex->tk_column = start of the token in the input
 * - lex->reader.name  = name of the input file (NULL means input is stdin)
 */
static inline char *tkval(lexer_t *lex) {
  return current_token_value(lex);
}

void smt2_syntax_error(lexer_t *lex, int32_t expected_token) {
  reader_t *rd;
  smt2_token_t tk;

  tk = current_token(lex);
  rd = &lex->reader;

  start_error(rd->line, rd->column);

  switch (tk) {
  case SMT2_TK_INVALID_STRING:
    print_out("missing string terminator");
    break;

  case SMT2_TK_INVALID_NUMERAL:
    print_out("invalid numeral %s", tkval(lex));
    break;

  case SMT2_TK_INVALID_DECIMAL:
    print_out("invalid decimal %s", tkval(lex));
    break;

  case SMT2_TK_INVALID_HEXADECIMAL:
    print_out("invalid hexadecimal constant %s", tkval(lex));
    break;

  case SMT2_TK_INVALID_BINARY:
    print_out("invalid binary constant %s", tkval(lex));
    break;

  case SMT2_TK_INVALID_SYMBOL:
    print_out("invalid symbol");
    break;

  case SMT2_TK_INVALID_KEYWORD:
    print_out("invalid keyword");
    break;

  case SMT2_TK_ERROR:
    print_out("invalid token %s", tkval(lex));
    break;

  default:
    if (expected_token >= 0) {
      print_out("syntax error: %s expected", smt2_token_to_string(expected_token));
    } else if (expected_token == SMT2_COMMAND_EXPECTED && tk == SMT2_TK_SYMBOL) {
      print_out("syntax error: %s is not a command", tkval(lex));
    } else if (expected_token == SMT2_NOT_EXPECTED) {
      print_out("syntax error: '%s' expected", smt2_symbol_to_string(SMT2_SYM_NOT));
    } else if (expected_token == SMT2_LITERAL_EXPECTED) {
      print_out("syntax_error: literal expected");
    } else {
      print_out("syntax error");
    }
    break;
  }

  close_error();
}


/*
 * ERROR FROM YICES (in yices_error_report)
 */

// mismatch between logic and assertions
static void unsupported_construct(const char *what) {
  if (__smt2_globals.logic_name != NULL) {
    print_out("%s not allowed in logic %s", what, __smt2_globals.logic_name);
  } else {
    print_out("%s not supported");
  }
}

/*
 * If full is true: print (error <message>)
 * Otherwise: print <message>
 */
static void print_yices_error(bool full) {
  error_report_t *error;

  if (full) open_error();

  error = yices_error_report();
  switch (error->code) {
  case INVALID_BITSHIFT:
    print_out("invalid index in rotate");
    break;
  case INVALID_BVEXTRACT:
    print_out("invalid indices in bit-vector extract");
    break;
  case TOO_MANY_ARGUMENTS:
    print_out("too many arguments. Function arity is at most %"PRIu32, YICES_MAX_ARITY);
    break;
  case TOO_MANY_VARS:
    print_out("too many variables in quantifier. Max is %"PRIu32, YICES_MAX_VARS);
    break;
  case MAX_BVSIZE_EXCEEDED:
    print_out("bit-vector size too large. Max is %"PRIu32, YICES_MAX_BVSIZE);
    break;
  case DEGREE_OVERFLOW:
    print_out("maximal polynomial degree exceeded");
    break;
  case DIVISION_BY_ZERO:
    print_out("division by zero");
    break;
  case POS_INT_REQUIRED:
    print_out("integer argument must be positive");
    break;
  case NONNEG_INT_REQUIRED:
    print_out("integer argument must be non-negative");
    break;
  case FUNCTION_REQUIRED:
    print_out("argument is not a function");
    break;
  case ARITHTERM_REQUIRED:
    print_out("argument is not an arithmetic term");
    break;
  case BITVECTOR_REQUIRED:
    print_out("argument is not a bit-vector term");
    break;
  case WRONG_NUMBER_OF_ARGUMENTS:
    print_out("wrong number of arguments");
    break;
  case TYPE_MISMATCH:
    print_out("type error");
    break;
  case INCOMPATIBLE_TYPES:
    print_out("incompatible types");
    break;
  case INCOMPATIBLE_BVSIZES:
    print_out("arguments do not have the same number of bits");
    break;
  case EMPTY_BITVECTOR:
    print_out("bit-vectors can't have 0 bits");
    break;
  case ARITHCONSTANT_REQUIRED:
    print_out("argument is not an arithmetic constant");
    break;
  case TOO_MANY_MACRO_PARAMS:
    print_out("too many arguments in sort constructor. Max is %"PRIu32, TYPE_MACRO_MAX_ARITY);
    break;

  case CTX_FREE_VAR_IN_FORMULA:
    print_out("formula contains free variable");
    break;

  case CTX_LOGIC_NOT_SUPPORTED:
    print_out("logic not supported");
    break;

  case CTX_UF_NOT_SUPPORTED:
    unsupported_construct("UF is");
    break;

  case CTX_ARITH_NOT_SUPPORTED:
    unsupported_construct("arithmetic is");
    break;

  case CTX_BV_NOT_SUPPORTED:
    unsupported_construct("bitvectors are");
    break;

  case CTX_ARRAYS_NOT_SUPPORTED:
    unsupported_construct("arrays are");
    break;

  case CTX_QUANTIFIERS_NOT_SUPPORTED:
    unsupported_construct("quantifiers are");
    break;

  case CTX_SCALAR_NOT_SUPPORTED:
    unsupported_construct("scalar types are");
    break;

  case CTX_TUPLE_NOT_SUPPORTED:
    unsupported_construct("tuples are");
    break;

  case CTX_UTYPE_NOT_SUPPORTED:
    unsupported_construct("uninterpreted sorts are");
    break;

  case CTX_NONLINEAR_ARITH_NOT_SUPPORTED:
    unsupported_construct("non-linear arithmetic is");
    break;

  case CTX_FORMULA_NOT_IDL:
    print_out("formula is not in integer difference logic");
    break;

  case CTX_FORMULA_NOT_RDL:
    print_out("formula is not in real difference logic");
    break;

  case CTX_TOO_MANY_ARITH_VARS:
    print_out("too many variables for the arithmetic solver");
    break;

  case CTX_TOO_MANY_ARITH_ATOMS:
    print_out("too many atoms for the arithmetic solver");
    break;

  case CTX_TOO_MANY_BV_VARS:
    print_out("too many variables for the bit-vector solver");
    break;

  case CTX_TOO_MANY_BV_ATOMS:
    print_out("too many atoms for the bit-vector solver");
    break;

  case CTX_ARITH_SOLVER_EXCEPTION:
  case CTX_BV_SOLVER_EXCEPTION:
  case CTX_ARRAY_SOLVER_EXCEPTION:
  case CTX_OPERATION_NOT_SUPPORTED:
  case CTX_INVALID_CONFIG:
  case CTX_UNKNOWN_PARAMETER:
  case CTX_INVALID_PARAMETER_VALUE:
  case CTX_UNKNOWN_LOGIC:
    print_out("context exception");
    break;

  case EVAL_QUANTIFIER:
    print_out("can't evaluate quantified terms");
    break;

  case EVAL_LAMBDA:
    print_out("can't evaluate lambda terms");
    break;

  case EVAL_UNKNOWN_TERM:
  case EVAL_FREEVAR_IN_TERM:
  case EVAL_OVERFLOW:
  case EVAL_FAILED:
    print_out("can't evaluate term value");
    break;

  case MCSAT_ERROR_UNSUPPORTED_THEORY:
    print_out("mcsat: unsupported theory");
    break;

  case OUTPUT_ERROR:
    print_out(" IO error");
    break;

  default:
    print_out("BUG detected");
    if (full) close_error();
    freport_bug(__smt2_globals.err, "smt2_commands");
    break;
  }

  if (full) close_error();
}


/*
 * Print an internalization error code
 */
static void print_internalization_error(int32_t code) {
  yices_internalization_error(code);
  print_yices_error(true);
}

/*
 * Print the error code returned by ef_analyze
 */
static void print_ef_analyze_error(ef_code_t code) {
  assert(code != EF_NO_ERROR);
  print_error(efcode2error[code]);
}




/*
 * EXCEPTIONS
 */

/*
 * Error messages for tstack exceptions
 * NULL means that this should never occur (i.e., fatal exception)
 */
static const char * const exception_string[NUM_SMT2_EXCEPTIONS] = {
  NULL,                                 // TSTACK_NO_ERROR
  NULL,                                 // TSTACK_INTERNAL_ERROR
  "operation not implemented",          // TSTACK_OP_NOT_IMPLEMENTED
  "undefined term",                     // TSTACK_UNDEF_TERM
  "undefined sort",                     // TSTACK_UNDEF_TYPE
  "undefined sort constructor",         // TSTACK_UNDEF_MACRO,
  "invalid numeral",                    // TSTACK_RATIONAL_FORMAT
  "invalid decimal'",                   // TSTACK_FLOAT_FORMAT
  "invalid binary",                     // TSTACK_BVBIN_FORMAT
  "invalid hexadecimal",                // TSTACK_BVHEX_FORMAT
  "can't redefine sort",                // TSTACK_TYPENAME_REDEF
  "can't redefine term",                // TSTACK_TERMNAME_REDEF
  "can't redefine sort constructor",    // TSTACK_MACRO_REDEF
  NULL,                                 // TSTACK_DUPLICATE_SCALAR_NAME
  "duplicate variable name",            // TSTACK_DUPLICATE_VAR_NAME
  "duplicate variable name",            // TSTACK_DUPLICATE_TYPE_VAR_NAME
  NULL,                                 // TSTACK_INVALID_OP
  "wrong number of arguments",          // TSTACK_INVALID_FRAME
  "constant too large",                 // TSTACK_INTEGER_OVERFLOW
  NULL,                                 // TSTACK_NEGATIVE_EXPONENT
  "integer required",                   // TSTACK_NOT_AN_INTEGER
  "string required",                    // TSTACK_NOT_A_STRING
  "symbol required",                    // TSTACK_NOT_A_SYMBOL
  "numeral required",                   // TSTACK_NOT_A_RATIONAL
  "sort required",                      // TSTACK_NOT_A_TYPE
  "error in arithmetic operation",      // TSTACK_ARITH_ERROR
  "division by zero",                   // TSTACK_DIVIDE_BY_ZERO
  "divisor must be constant",           // TSTACK_NON_CONSTANT_DIVISOR
  "size must be positive",              // TSTACK_NONPOSITIVE_BVSIZE
  "bitvectors have incompatible sizes", // TSTACK_INCOMPATIBLE_BVSIZES
  "number can't be converted to a bitvector constant", // TSTACK_INVALID_BVCONSTANT
  "error in bitvector arithmetic operation",  //TSTACK_BVARITH_ERROR
  "error in bitvector operation",       // TSTACK_BVLOGIC_ERROR
  "incompatible sort in definition",    // TSTACK_TYPE_ERROR_IN_DEFTERM
  "invalid term",                       // TSTACK_STRINGS_ARE_NOT_TERMS
  NULL,                                 // TSTACK_YICES_ERROR
  "missing symbol in :named attribute", // SMT2_MISSING_NAME
  "no pattern given",                   // SMT2_MISSING_PATTERN
  "not a sort identifier",              // SMT2_SYMBOL_NOT_SORT
  "not an indexed sort identifier",     // SMT2_SYMBOL_NOT_IDX_SORT
  "not a sort constructor",             // SMT2_SYMBOL_NOT_SORT_OP
  "not an indexed sort constructor",    // SMT2_SYMBOL_NOT_IDX_SORT_OP
  "not a term identifier",              // SMT2_SYMBOL_NOT_TERM
  "not an indexed term identifier",     // SMT2_SYMBOL_NOT_IDX_TERM
  "not a function identifier",          // SMT2_SYMBOL_NOT_FUNCTION
  "not an indexed function identifier", // SMT2_SYMBOL_NOT_IDX_FUNCTION
  "undefined identifier",               // SMT2_UNDEF_IDX_SORT
  "undefined identifier",               // SMT2_UNDEF_IDX_SORT_OP
  "undefined identifier",               // SMT2_UNDEF_IDX_TERM
  "undefined identifier",               // SMT2_UNDEF_IDX_FUNCTION
  "invalid qualifier: types don't match",  // SMT2_TYPE_ERROR_IN_QUAL
  "sort qualifier not supported",       // SMT2_QUAL_NOT_IMPLEMENTED
  "invalid bitvector constant",         // SMT2_INVALID_IDX_BV
  "invalid :named attribute (term is not ground)",    // SMT2_NAMED_TERM_NOT_GROUND
  "invalid :named attribute (name is already used)",  // SMT2_NAMED_SYMBOL_REUSED
  NULL,                                 // SMT2_SYMBOL_REDEF_SORT
  NULL,                                 // SMT2_SYMBOL_REDEF_FUN
  NULL,                                 // SMT2_TERM_NOT_INTEGER
};


/*
 * Conversion of opcodes to strings
 */
static const char * const opcode_string[NUM_SMT2_OPCODES] = {
  NULL,                   // NO_OP
  "sort definition",      // DEFINE_TYPE (should not occur?)
  "term definition",      // DEFINE_TERM (should not occur?)
  "binding",              // BIND?
  "variable declaration", // DECLARE_VAR
  "sort-variable declaration", // DECLARE_TYPE_VAR
  "let",                  // LET
  "BitVec",               // MK_BV_TYPE
  NULL,                   // MK_SCALAR_TYPE
  NULL,                   // MK_TUPLE_TYPE
  "function type",        // MK_FUN_TYPE
  "type constructor",     // MK_APP_TYPE
  "function application", // MK_APPLY
  "ite",                  // MK_ITE
  "equality",             // MK_EQ
  "disequality",          // MK_DISEQ
  "distinct",             // MK_DISTINCT
  "not",                  // MK_NOT
  "or",                   // MK_OR
  "and",                  // MK_AND
  "xor",                  // MK_XOR
  "iff",                  // MK_IFF (not in SMT2?)
  "=>",                   // MK_IMPLIES
  NULL,                   // MK_TUPLE
  NULL,                   // MK_SELECT
  NULL,                   // MK_TUPLE_UPDATE
  NULL,                   // MK_UPDATE (replaced by SMT2_MK_STORE)
  "forall",               // MK_FORALL
  "exists",               // MK_EXISTS
  "lambda",               // MK_LAMBDA (not in SMT2)
  "addition",             // MK_ADD
  "subtraction",          // MK_SUB
  "negation",             // MK_NEG
  "multiplication",       // MK_MUL
  "division",             // MK_DIVISION
  "exponentiation",       // MK_POW
  "inequality",           // MK_GE
  "inequality",           // MK_GT
  "inequality",           // MK_LE
  "inequality",           // MK_LT
  "bitvector constant",   // MK_BV_CONST
  "bvadd",                // MK_BV_ADD
  "bvsub",                // MK_BV_SUB
  "bvmul",                // MK_BV_MUL
  "bvneg",                // MK_BV_NEG
  "bvpow",                // MK_BV_POW (not in SMT2)
  "bvudiv",               // MK_BV_DIV
  "bvurem",               // MK_BV_REM
  "bvsdiv",               // MK_BV_SDIV
  "bvurem",               // MK_BV_SREM
  "bvsmod",               // MK_BV_SMOD
  "bvnot",                // MK_BV_NOT
  "bvand",                // MK_BV_AND
  "bvor",                 // MK_BV_OR
  "bvxor",                // MK_BV_XOR
  "bvnand",               // MK_BV_NAND
  "bvnor",                // MK_BV_NOR
  "bvxnor",               // MK_BV_XNOR
  NULL,                   // MK_BV_SHIFT_LEFT0
  NULL,                   // MK_BV_SHIFT_LEFT1
  NULL,                   // MK_BV_SHIFT_RIGHT0
  NULL,                   // MK_BV_SHIFT_RIGHT1
  NULL,                   // MK_BV_ASHIFT_RIGHT
  "rotate_left",          // MK_BV_ROTATE_LEFT
  "rotate_right",         // MK_BV_ROTATE_RIGHT
  "bvshl",                // MK_BV_SHL
  "bvlshr",               // MK_BV_LSHR
  "bvashr",               // MK_BV_ASHR
  "extract",              // MK_BV_EXTRACT
  "concat",               // MK_BV_CONCAT
  "repeat",               // MK_BV_REPEAT
  "sign_extend",          // MK_BV_SIGN_EXTEND
  "zero_extend",          // MK_BV_ZERO_EXTEND
  "bvredand",             // MK_BV_REDAND (not in SMT2)
  "bvredor",              // MK_BV_REDOR (not in SMT2)
  "bvcomp",               // MK_BV_COMP
  "bvuge",                // MK_BV_GE,
  "bvugt",                // MK_BV_GT
  "bvule",                // MK_BV_LE
  "bvult",                // MK_BV_LT
  "bvsge",                // MK_BV_SGE
  "bvsgt",                // MK_BV_SGT
  "bvsle",                // MK_BV_SLE
  "bvslt",                // MK_BV_SLT
  NULL,                   // MK_BOOL_TO_BV
  NULL,                   // MK_BIT

  "floor",                // MK_FLOOR (not in SMT2)
  "ceil",                 // MK_CEIL (not in SMT2
  "abs",                  // MK_ABS
  "div",                  // MK_IDIV
  "mod",                  // MK_MOD
  "divides",              // MK_DIVIDES (not in SMT2 --> divisible)
  "is_int",               // MK_IS_INT

  "build term",           // BUILD_TERM
  "build_type",           // BUILD_TYPE
  //
  "exit",                 // SMT2_EXIT
  "end of file",          // SMT2_SILENT_EXIT
  "get-assertions",       // SMT2_GET_ASSERTIONS
  "get-assignment",       // SMT2_GET_ASSIGNMENT
  "get-proof",            // SMT2_GET_PROOF
  "get-unsat-assumptions",  // SMT2_GET_UNSAT_ASSUMPTIONS
  "get-unsat-core",       // SMT2_GET_UNSAT_CORE
  "get-value",            // SMT2_GET_VALUE
  "get-option",           // SMT2_GET_OPTION
  "get-info",             // SMT2_GET_INFO
  "set-option",           // SMT2_SET_OPTION
  "set-info",             // SMT2_SET_INFO
  "set-logic",            // SMT2_SET_LOGIC
  "push",                 // SMT2_PUSH
  "pop",                  // SMT2_POP
  "assert",               // SMT2_ASSERT,
  "check-sat",            // SMT2_CHECK_SAT,
  "check-sat-assuming",   // SMT2_CHECK_SAT_ASSUMING,
  "declare-sort",         // SMT2_DECLARE_SORT
  "define-sort",          // SMT2_DEFINE_SORT
  "declare-fun",          // SMT2_DECLARE_FUN
  "define-fun",           // SMT2_DEFINE_FUN
  "get-model",            // SMT2_GET_MODEL
  "echo",                 // SMT2_ECHO
  "reset-assertions",     // SMT2_RESET_ASSERTIONS
  "reset",                // SMT2_RESET_ALL
  //
  "attributes",           // SMT2_MAKE_ATTR_LIST
  "term annotation",      // SMT2_ADD_ATTRIBUTES
  "Array",                // SMT2_MK_ARRAY
  "select",               // SMT2_MK_SELECT
  "store",                // SMT2_MK_STORE
  "indexed_sort",         // SMT2_INDEXED_SORT
  "sort expression",      // SMT2_APP_INDEXED_SORT
  "indexed identifier",   // SMT2_INDEXED_TERM
  "sort qualifier",       // SMT2_SORTED_TERM
  "sort qualifier",       // SMT2_SORTED_INDEXED_TERM
  "function application", // SMT2_INDEXED_APPLY
  "sort qualifier",       // SMT2_SORTED_APPLY
  "sort qualifier",       // SMT2_SORTED_INDEXED_APPLY

  // more arithmetic stuff
  "to_real",              // SMT2_MK_TO_REAL
  "div",                  // SMT2_MK_DIV
  "mod",                  // SMT2_MK_MOD
  "abs",                  // SMT2_MK_ABS
  "to_int",               // SMT2_MK_TO_INT
  "is_int",               // SMT2_MK_IS_INT
  "divisible",            // SMT2_MK_DIVISIBLE
};



/*
 * Exception raised by tstack
 * - tstack = term stack
 * - exception = error code (defined in term_stack2.h)
 *
 * Error location in the input file is given by
 * - tstack->error_loc.line
 * - tstack->error_loc.column
 *
 * Extra fields (depending on the exception)
 * - tstack->error_string = erroneous input
 * - tstack->error_op = erroneous operation
 */
void smt2_tstack_error(tstack_t *tstack, int32_t exception) {
  start_error(tstack->error_loc.line, tstack->error_loc.column);

  switch (exception) {
  case TSTACK_OP_NOT_IMPLEMENTED:
    print_out("operation %s not implemented", opcode_string[tstack->error_op]);
    break;

  case TSTACK_UNDEF_TERM:
  case TSTACK_UNDEF_TYPE:
  case TSTACK_UNDEF_MACRO:
  case TSTACK_DUPLICATE_VAR_NAME:
  case TSTACK_DUPLICATE_TYPE_VAR_NAME:
  case TSTACK_TYPENAME_REDEF:
  case TSTACK_TERMNAME_REDEF:
  case TSTACK_MACRO_REDEF:
  case SMT2_SYMBOL_NOT_SORT:
  case SMT2_SYMBOL_NOT_IDX_SORT:
  case SMT2_SYMBOL_NOT_SORT_OP:
  case SMT2_SYMBOL_NOT_IDX_SORT_OP:
  case SMT2_SYMBOL_NOT_TERM:
  case SMT2_SYMBOL_NOT_IDX_TERM:
  case SMT2_SYMBOL_NOT_FUNCTION:
  case SMT2_SYMBOL_NOT_IDX_FUNCTION:
  case SMT2_UNDEF_IDX_SORT:
  case SMT2_UNDEF_IDX_SORT_OP:
  case SMT2_UNDEF_IDX_TERM:
  case SMT2_UNDEF_IDX_FUNCTION:
    if (symbol_needs_quotes(tstack->error_string)) {
      print_out("%s: |%s|", exception_string[exception], tstack->error_string);
    } else {
      print_out("%s: %s", exception_string[exception], tstack->error_string);
    }
    break;

  case SMT2_SYMBOL_REDEF_SORT:
  case SMT2_SYMBOL_REDEF_FUN:
    if (symbol_needs_quotes(tstack->error_string)) {
      print_out("name |%s| is already defined in the logic", tstack->error_string);
    } else {
      print_out("name %s is already defined in the logic", tstack->error_string);
    }
    break;


  case TSTACK_RATIONAL_FORMAT:
  case TSTACK_FLOAT_FORMAT:
  case TSTACK_BVBIN_FORMAT:
  case TSTACK_BVHEX_FORMAT:
    print_out("%s: %s", exception_string[exception], tstack->error_string);
    break;

  case TSTACK_INVALID_FRAME:
  case TSTACK_NONPOSITIVE_BVSIZE:
    print_out("%s in %s", exception_string[exception], opcode_string[tstack->error_op]);
    break;

  case TSTACK_INTEGER_OVERFLOW:
  case TSTACK_NOT_AN_INTEGER:
  case TSTACK_NOT_A_STRING:
  case TSTACK_NOT_A_SYMBOL:
  case TSTACK_NOT_A_RATIONAL:
  case TSTACK_NOT_A_TYPE:
  case TSTACK_ARITH_ERROR:
  case TSTACK_DIVIDE_BY_ZERO:
  case TSTACK_NON_CONSTANT_DIVISOR:
  case TSTACK_INCOMPATIBLE_BVSIZES:
  case TSTACK_INVALID_BVCONSTANT:
  case TSTACK_BVARITH_ERROR:
  case TSTACK_BVLOGIC_ERROR:
  case TSTACK_TYPE_ERROR_IN_DEFTERM:
  case SMT2_MISSING_NAME:
  case SMT2_MISSING_PATTERN:
  case SMT2_TYPE_ERROR_IN_QUAL:
  case SMT2_QUAL_NOT_IMPLEMENTED:
  case SMT2_INVALID_IDX_BV:
  case SMT2_NAMED_TERM_NOT_GROUND:
  case SMT2_NAMED_SYMBOL_REUSED:
    print_out("%s", exception_string[exception]);
    break;

  case SMT2_TERM_NOT_INTEGER:
    print_out("invalid argument in %s: not an integer",  opcode_string[tstack->error_op]);
    break;

  case TSTACK_STRINGS_ARE_NOT_TERMS:
    print_out("%s: \"%s\"", exception_string[exception], tstack->error_string);
    break;

  case TSTACK_YICES_ERROR:
    // TODO: extract more information from yices_error_report();
    print_out("in %s: ", opcode_string[tstack->error_op]);
    print_yices_error(false);
    break;

  case TSTACK_NO_ERROR:
  case TSTACK_INTERNAL_ERROR:
  case TSTACK_DUPLICATE_SCALAR_NAME:
  case TSTACK_INVALID_OP:
  case TSTACK_NEGATIVE_EXPONENT:
  default:
    print_out("FATAL ERROR");
    close_error();
    freport_bug(__smt2_globals.err, "smt2_commands");
    break;
  }

  close_error();
}



/*
 * Bug report: unexpected status
 */
static void __attribute__((noreturn)) bad_status_bug(FILE *f) {
  print_error("Internal error: unexpected context status");
  flush_out();
  freport_bug(f, "Internal error: unexpected context status");
}



/*
 * PRINT STATUS AND STATISTICS
 */
static void show_status(smt_status_t status) {
  print_out("%s\n", status2string[status]);
}


/*
 * Status after check_with_assumptions or check: print an error if the
 * status is not SAT/UNSAT/UNKNOWN/INTERRUPTED
 */
static void report_status(smt2_globals_t *g, smt_status_t status) {
  switch (status) {
  case STATUS_UNKNOWN:
  case STATUS_SAT:
  case STATUS_UNSAT:
  case STATUS_INTERRUPTED:
    show_status(status);
    break;

  case STATUS_ERROR:
    print_yices_error(true);
    break;

  default:
    bad_status_bug(g->err);
    break;
  }
}


/*
 * Print the efsolver status. Print an error if the status
 * is not SAT/UNSAT/UNKNOWN/INTERRUPTED.
 */
static void report_ef_status(smt2_globals_t *g, ef_client_t *efc) {
  ef_status_t stat;
  int32_t error;
  ef_solver_t *efsolver;

  efsolver = efc->efsolver;

  assert(efsolver != NULL && efc->efdone);

  stat = efsolver->status;
  error = efsolver->error_code;

  switch (stat) {
  case EF_STATUS_SAT:
  case EF_STATUS_UNKNOWN:
  case EF_STATUS_UNSAT:
  case EF_STATUS_INTERRUPTED:
    trace_printf(g->tracer, 3, "(exist/forall solver: %"PRIu32" iterations)\n", efsolver->iters);
    print_out("%s\n", ef_status2string[stat]);
    break;

  case EF_STATUS_SUBST_ERROR:
    if (error == -1) {
      print_error("the exist/forall solver failed: degree overflow in substitution");
    } else {
      assert(error == -2);
      freport_bug(g->err, "the exist/forall solver failed: substitution error");
    }
    break;

  case EF_STATUS_ASSERT_ERROR:
    assert(error < 0);
    print_internalization_error(error);
    break;

  case EF_STATUS_PROJECTION_ERROR:
    if (error == PROJ_ERROR_NON_LINEAR) {
      print_error("the exists/forall solver failed: non-linear arithmetic is not supported");
    } else {
      freport_bug(g->err, "the exists/forall solver failed: projection error");
    }
    break;

  case EF_STATUS_MDL_ERROR:
  case EF_STATUS_IMPLICANT_ERROR:
  case EF_STATUS_TVAL_ERROR:
  case EF_STATUS_CHECK_ERROR:
  case EF_STATUS_ERROR:
  case EF_STATUS_IDLE:
  case EF_STATUS_SEARCHING:
    freport_bug(g->err, "the exists/forall solver failed: unexpected status: %s\n", ef_status2string[stat]);
    break;

  }
}




/*
 * Statistics about each solvers
 */
static void show_core_stats(smt_core_t *core) {
  print_out(" :boolean-variables %"PRIu32"\n", num_vars(core));
  print_out(" :atoms %"PRIu32"\n", num_atoms(core));
  print_out(" :clauses %"PRIu32"\n", num_clauses(core));
  print_out(" :restarts %"PRIu32"\n", num_restarts(core));
  print_out(" :clause-db-reduce %"PRIu32"\n", num_reduce_calls(core));
  print_out(" :clause-db-simplify %"PRIu32"\n", num_simplify_calls(core));
  print_out(" :decisions %"PRIu64"\n", num_decisions(core));
  print_out(" :conflicts %"PRIu64"\n", num_conflicts(core));
  print_out(" :theory-conflicts %"PRIu32"\n", num_theory_conflicts(core));
  print_out(" :boolean-propagations %"PRIu64"\n", num_propagations(core));
  print_out(" :theory-propagations %"PRIu32"\n", num_theory_propagations(core));
}

static void show_egraph_stats(egraph_t *egraph) {
  print_out(" :egraph-terms %"PRIu32"\n", egraph_num_terms(egraph));
  print_out(" :egraph-atoms %"PRIu32"\n", egraph_num_atoms(egraph));
  print_out(" :egraph-conflicts %"PRIu32"\n", egraph_num_conflicts(egraph));
  print_out(" :egraph-ackermann-lemmas %"PRIu32"\n", egraph_all_ackermann(egraph));
  print_out(" :egraph-final-checks %"PRIu32"\n", egraph_num_final_checks(egraph));
  print_out(" :egraph-interface-lemmas %"PRIu32"\n", egraph_num_interface_eqs(egraph));
}

static void show_funsolver_stats(fun_solver_t *solver) {
  print_out(" :array-vars %"PRIu32"\n", fun_solver_num_vars(solver));
  print_out(" :array-edges %"PRIu32"\n", fun_solver_num_edges(solver));
  print_out(" :array-update1-axioms %"PRIu32"\n", fun_solver_num_update1_axioms(solver));
  print_out(" :array-update2-axioms %"PRIu32"\n", fun_solver_num_update2_axioms(solver));
  print_out(" :array-extensionality-axioms %"PRIu32"\n", fun_solver_num_extensionality_axioms(solver));
}

static void show_simplex_stats(simplex_solver_t *solver) {
  simplex_collect_statistics(solver);
  print_out(" :simplex-init-vars %"PRIu32"\n", simplex_num_init_vars(solver));
  print_out(" :simplex-init-rows %"PRIu32"\n", simplex_num_init_rows(solver));
  print_out(" :simplex-init-atoms %"PRIu32"\n", simplex_num_init_atoms(solver));
  print_out(" :simplex-vars %"PRIu32"\n", simplex_num_vars(solver));
  print_out(" :simplex-rows %"PRIu32"\n", simplex_num_rows(solver));
  print_out(" :simplex-atoms %"PRIu32"\n", simplex_num_atoms(solver));
  print_out(" :simplex-pivots %"PRIu32"\n", simplex_num_pivots(solver));
  print_out(" :simplex-conflicts %"PRIu32"\n", simplex_num_conflicts(solver));
  print_out(" :simplex-interface-lemmas %"PRIu32"\n", simplex_num_interface_lemmas(solver));
  if (simplex_num_make_integer_feasible(solver) > 0 ||
      simplex_num_dioph_checks(solver) > 0) {
    print_out(" :simplex-integer-vars %"PRIu32"\n", simplex_num_integer_vars(solver));
    print_out(" :simplex-branch-and-bound %"PRIu32"\n", simplex_num_branch_and_bound(solver));
    print_out(" :simplex-gomory-cuts %"PRIu32"\n", simplex_num_gomory_cuts(solver));
    // bound strenthening
    print_out(" :simplex-bound-conflicts %"PRIu32"\n", simplex_num_bound_conflicts(solver));
    print_out(" :simplex-bound-recheck-conflicts %"PRIu32"\n", simplex_num_bound_recheck_conflicts(solver));
    // integrality test
    print_out(" :simplex-itest-conflicts %"PRIu32"\n", simplex_num_itest_conflicts(solver));
    print_out(" :simplex-itest-bound-conflicts %"PRIu32"\n", simplex_num_itest_bound_conflicts(solver));
    print_out(" :simplex-itest-recheck-conflicts %"PRIu32"\n", simplex_num_itest_bound_conflicts(solver));
    // diophantine solver
    print_out(" :simplex-gcd-conflicts %"PRIu32"\n", simplex_num_dioph_gcd_conflicts(solver));
    print_out(" :simplex-dioph-checks %"PRIu32"\n", simplex_num_dioph_checks(solver));
    print_out(" :simplex-dioph-conflicts %"PRIu32"\n", simplex_num_dioph_conflicts(solver));
    print_out(" :simplex-dioph-bound-conflicts %"PRIu32"\n", simplex_num_dioph_bound_conflicts(solver));
    print_out(" :simplex-dioph-recheck-conflicts %"PRIu32"\n", simplex_num_dioph_recheck_conflicts(solver));
  }
}

static void show_bvsolver_stats(bv_solver_t *solver) {
  print_out(" :bvsolver-vars %"PRIu32"\n", bv_solver_num_vars(solver));
  print_out(" :bvsolver-atoms %"PRIu32"\n", bv_solver_num_atoms(solver));
  print_out(" :bvsolver-equiv-lemmas %"PRIu32"\n", bv_solver_equiv_lemmas(solver));
  print_out(" :bvsolver-interface-lemmas %"PRIu32"\n", bv_solver_interface_lemmas(solver));
}

static void show_idl_fw_stats(idl_solver_t *solver) {
  print_out(" :idl-solver-vars %"PRIu32"\n", idl_num_vars(solver));
  print_out(" :idl-solver-atoms %"PRIu32"\n", idl_num_atoms(solver));
}

static void show_rdl_fw_stats(rdl_solver_t *solver) {
  print_out(" :rdl-solver-vars %"PRIu32"\n", rdl_num_vars(solver));
  print_out(" :rdl-solver-atoms %"PRIu32"\n", rdl_num_atoms(solver));
}


/*
 * Context statistics
 */
static void show_ctx_stats(context_t *ctx) {
  assert(ctx->core != NULL);
  show_core_stats(ctx->core);

  if (context_has_egraph(ctx)) {
    show_egraph_stats(ctx->egraph);
  }

  if (context_has_fun_solver(ctx)) {
    show_funsolver_stats(ctx->fun_solver);
  }
  if (context_has_arith_solver(ctx)) {
    if (context_has_simplex_solver(ctx)) {
      show_simplex_stats(ctx->arith_solver);
    } else if (context_has_idl_solver(ctx)) {
      show_idl_fw_stats(ctx->arith_solver);
    } else {
      assert(context_has_rdl_solver(ctx));
      show_rdl_fw_stats(ctx->arith_solver);
    }
  }

  if (context_has_bv_solver(ctx)) {
    show_bvsolver_stats(ctx->bv_solver);
  }

  if (ctx->mcsat != NULL) {
    mcsat_show_stats(ctx->mcsat, __smt2_globals.out);
  }
}


/*
 * Global state
 */
static void show_statistics(smt2_globals_t *g) {
  double time, mem;

  time = get_cpu_time();
  mem = mem_size() / (1024*1024);

  print_out("(:num-terms %"PRIu32"\n", yices_num_terms());
  print_out(" :num-types %"PRIu32"\n", yices_num_types());
  print_out(" :total-run-time %.3f\n", time);
  if (mem > 0) {
    print_out(" :mem-usage %.3f\n", mem);
  }
  if (g->ctx != NULL) {
    show_ctx_stats(g->ctx);
  }
  print_out(")\n");
  flush_out();
}


/*
 * OUTPUT/ERROR FILES
 */

/*
 * Close the output file and delete its name
 */
static void close_output_file(smt2_globals_t *g) {
  if (g->out != stdout) {
    assert(g->out_name != NULL);
    if (fclose(g->out) == EOF) {
      failed_output();
    }
    string_decref(g->out_name);
    g->out_name = NULL;
  }
  assert(g->out_name == NULL);
}

/*
 * Same thing for the error file
 */
static void close_error_file(smt2_globals_t *g) {
  if (g->err != stderr) {
    assert(g->err_name != NULL);
    if (fclose(g->err) == EOF) {
      failed_output();
    }
    string_decref(g->err_name);
    g->err_name = NULL;
  }
  assert(g->err_name == NULL);;
}



/*
 * Allocate and initialize the trace object
 */
static tracer_t *get_tracer(smt2_globals_t *g) {
  tracer_t *tmp;

  tmp = g->tracer;
  if (tmp == NULL) {
    tmp = (tracer_t *) safe_malloc(sizeof(tracer_t));
    init_trace(tmp);
    set_trace_vlevel(tmp, g->verbosity);
    set_trace_file(tmp, g->err);
    g->tracer = tmp;
  }
  return tmp;
}


/*
 * Delete the trace object
 */
static void delete_tracer(smt2_globals_t *g) {
  if (g->tracer != NULL) {
    delete_trace(g->tracer);
    safe_free(g->tracer);
    g->tracer = NULL;
  }
}

/*
 * Change the trace file
 */
static void update_trace_file(smt2_globals_t *g) {
  if (g->tracer != NULL) {
    set_trace_file(g->tracer, g->err);
  }
}


/*
 * Change the verbosity level in g->tracer
 * - create the tracer if needed
 */
static void update_trace_verbosity(smt2_globals_t *g) {
  tracer_t *tmp;

  if (g->tracer != NULL) {
    set_trace_vlevel(g->tracer, g->verbosity);
  } else if (g->verbosity > 0) {
    tmp = get_tracer(g);
    if (g->ctx != NULL) context_set_trace(g->ctx, tmp);
  }
}


/*
 * Initialize pretty printer object to use the output channel
 */
static void init_pretty_printer(yices_pp_t *printer, smt2_globals_t *g) {
  init_yices_pp(printer, g->out, &g->pp_area, PP_VMODE, 0);
}


/*
 * INFO TABLE
 */

/*
 * Return the table (construct and initialize it if necessary)
 */
static strmap_t *get_info_table(smt2_globals_t *g) {
  strmap_t *hmap;

  hmap = g->info;
  if (hmap == NULL) {
    hmap = (strmap_t *) safe_malloc(sizeof(strmap_t));
    init_strmap(hmap, 0); // default size
    g->info = hmap;
  }

  return hmap;
}


/*
 * For deletion: decrement the reference counter of
 * all avals in the table.
 */
static void info_finalizer(void *aux, strmap_rec_t *r) {
  if (r->val >= 0) {
    aval_decref(aux, r->val);
  }
}

/*
 * Delete the table
 */
static void delete_info_table(smt2_globals_t *g) {
  strmap_t *hmap;

  hmap = g->info;
  if (hmap != NULL) {
    strmap_iterate(hmap, g->avtbl, info_finalizer);
    delete_strmap(hmap);
    safe_free(hmap);
    g->info = NULL;
  }
}


/*
 * Add info:
 * - name = keyword
 * - val = attribute value (in g->avtbl)
 * - if there's info for name already, we overwrite it
 * - val may be -1 (AVAL_NULL)
 */
static void add_info(smt2_globals_t *g, const char *name, aval_t val) {
  strmap_t *info;
  strmap_rec_t *r;
  bool new;

  info = get_info_table(g);
  r = strmap_get(info, name, &new);
  if (!new && r->val >= 0) {
    aval_decref(g->avtbl, r->val);
  }
  r->val = val;
  if (val >= 0) {
    aval_incref(g->avtbl, val);
  }
}


/*
 * Check whether there's an info record for name
 * - if so return its value in *val and return true
 */
static bool has_info(smt2_globals_t *g, const char *name, aval_t *val) {
  strmap_t *info;
  strmap_rec_t *r;

  info = g->info;
  if (info != NULL) {
    r = strmap_find(info, name);
    if (r != NULL) {
      *val = r->val;
      return true;
    }
  }

  return false;
}



/*
 * SET-OPTION SUPPORT
 */

/*
 * Check whether v is a boolean.
 * If so copy its value in *result, otherwise leave result unchanged
 */
static bool aval_is_boolean(attr_vtbl_t *avtbl, aval_t v, bool *result) {
  char *s;

  if (v >= 0 && aval_tag(avtbl, v) == ATTR_SYMBOL) {
    s = aval_symbol(avtbl, v);
    if (strcmp(s, "true") == 0) {
      *result = true;
      return true;
    }
    if (strcmp(s, "false") == 0) {
      *result = false;
      return true;
    }
  }

  return false;
}

/*
 * Check whether v is a rational
 * If so copy its value in *result
 */
static bool aval_is_rational(attr_vtbl_t *avtbl, aval_t v, rational_t *result) {
  if (v >= 0 && aval_tag(avtbl, v) == ATTR_RATIONAL) {
    q_set(result, aval_rational(avtbl, v));
    return true;
  }

  return false;
}


/*
 * For (set-info :smt-lib-version X.Y)
 * - check whether v is either 2.0 or 2.5 or 2.6
 * - return false if it's not
 * - return true if it is
 *
 * - set *version to 100 * v (i.e., 2.5 --> 2500)
 */
static bool aval_is_known_version(attr_vtbl_t *avtbl, aval_t v, uint32_t *version) {
  rational_t aux;
  bool ok;

  ok = false;
  if (v >= 0 && aval_tag(avtbl, v) == ATTR_RATIONAL) {
    q_init(&aux);
    q_set(&aux, aval_rational(avtbl, v));
    if (q_cmp_int32(&aux, 2, 1) == 0) {
      // version 2.0
      *version = 2000;
      ok = true;
    } else if (q_cmp_int32(&aux, 5, 2) == 0) {
      // version 2.5
      *version = 2500;
      ok = true;
    } else if (q_cmp_int32(&aux, 13, 5) == 0) {
      // version 2.6
      *version = 2600;
      ok = true;
    }
    q_clear(&aux);
  }

  return ok;
}


/*
 * Boolean option
 * - name = option name (keyword)
 * - value = value given (in g->avtbl)
 * - *flag = where to set the option
 */
static void set_boolean_option(smt2_globals_t *g, const char *name, aval_t value, bool *flag) {
  if (aval_is_boolean(g->avtbl, value, flag)) {
    report_success();
  } else {
    print_error("option %s requires a Boolean value", name);
  }
}


/*
 * Integer option
 * - name = option name
 * - val = value in (g->avtbl)
 * - *result = where to copy the value
 */
static void set_uint32_option(smt2_globals_t *g, const char *name, aval_t value, uint32_t *result) {
  rational_t aux;
  int64_t x;

  q_init(&aux);
  if (aval_is_rational(g->avtbl, value, &aux) && q_is_integer(&aux)) {
    if (q_is_neg(&aux)) {
      print_error("option %s must be non-negative", name);
    } else if (q_get64(&aux, &x) && x <= (int64_t) UINT32_MAX) {
      assert(x >= 0);
      *result = (uint32_t) x;
      report_success();
    } else {
      print_error("integer overflow: value must be at most %"PRIu32, UINT32_MAX);
    }
  } else {
    print_error("option %s requires an integer value", name);
  }
  q_clear(&aux);
}


/*
 * Set/change the output channel:
 * - name = keyword (should be :regular-output-channel
 * - val = value (should be a string)
 */
static void set_output_file(smt2_globals_t *g, const char *name, aval_t value) {
  FILE *f;
  char *file_name;

  if (value >= 0 && aval_tag(g->avtbl, value) == ATTR_STRING) {
    file_name = aval_string(g->avtbl, value);
    f = stdout;
    if (strcmp(file_name, "stdout") != 0) {
      f = fopen(file_name, "a"); // append
      if (f == NULL) {
        print_error("can't open file %s", file_name);
        return;
      }
    }
    close_output_file(g);
    // change out_name
    if (f != stdout) {
      g->out_name = clone_string(file_name);
      string_incref(g->out_name);
    }
    g->out = f;
    report_success();
  } else {
    print_error("option %s requires a string value", name);
  }
}


/*
 * Set/change the diagnostic channel
 * - name = keyword (should be :regular-output-channel
 * - val = value (should be a string)
 */
static void set_error_file(smt2_globals_t *g, const char *name, aval_t value) {
  FILE *f;
  char *file_name;

  if (value >= 0 && aval_tag(g->avtbl, value) == ATTR_STRING) {
    file_name = aval_string(g->avtbl, value);
    f = stderr;
    if (strcmp(file_name, "stderr") != 0) {
      f = fopen(file_name, "a"); // append
      if (f == NULL) {
        print_error("can't open file %s", file_name);
        return;
      }
    }
    close_error_file(g);
    // change name
    if (f != stderr) {
      g->err_name = clone_string(file_name);
      string_incref(g->err_name);
    }
    g->err = f;
    update_trace_file(g);
    report_success();
  } else {
    print_error("option %s requires a string value", name);
  }
}



/*
 * Set the verbosity level
 * - name = keyword (should be :verbosity)
 * - val = value (in g->avtbl)
 */
static void set_verbosity(smt2_globals_t *g, const char *name, aval_t value) {
  rational_t aux;
  int64_t x;

  q_init(&aux);
  if (aval_is_rational(g->avtbl, value, &aux) && q_is_integer(&aux)) {
    if (q_is_neg(&aux)) {
      print_error("option %s must be non-negative", name);
    } else if (q_get64(&aux, &x) && x <= (int64_t) UINT32_MAX) {
      /*
       * x = verbosity level
       */
      g->verbosity = (uint32_t) x;
      update_trace_verbosity(g);
      report_success();
    } else {
      print_error("integer overflow: %s must be at most %"PRIu32, UINT32_MAX);
    }
  } else {
    print_error("option %s requires an integer value", name);
  }
  q_clear(&aux);
}


/*
 * Options: produce-unsat-cores and produce-unsat-assumptions.
 * It's not clear what to do if both were true. So we make
 * sure only one of them is true,
 */
static void set_unsat_core_option(smt2_globals_t *g, const char *name, aval_t value) {
  bool flag;

  if (aval_is_boolean(g->avtbl, value, &flag)) {
    if (flag && g->produce_unsat_assumptions) {
      print_error("can't have both :produce-unsat-cores and :produce-unsat-assumptions true");
    } else {
      g->produce_unsat_cores = flag;
      report_success();
    }
  } else {
    print_error("option %s requires a Boolean value", name);
  }
}

static void set_unsat_assumption_option(smt2_globals_t *g, const char *name, aval_t value) {
  bool flag;

  if (aval_is_boolean(g->avtbl, value, &flag)) {
    if (flag && g->produce_unsat_cores) {
      print_error("can't have both :produce-unsat-cores and :produce-unsat-assumptions true");
    } else {
      g->produce_unsat_assumptions = flag;
      report_success();
    }
  } else {
    print_error("option %s requires a Boolean value", name);
  }
}


/*
 * OUTPUT OF INFO AND OPTIONS
 */

/*
 * Print pair (keyword, value)
 */
static void print_kw_string_pair(const char *keyword, const char *value) {
  print_out("(%s \"%s\")\n", keyword, value);
}

static void print_kw_symbol_pair(const char *keyword, const char *value) {
  print_out("(%s %s)\n", keyword, value);
}

static void print_kw_uint64_pair(const char *keyword, uint64_t value) {
  print_out("(%s %"PRIu64")\n", keyword, value);
}

static const char * const string_bool[2] = { "false", "true" };

#if 0
// not used

static void print_kw_boolean_pair(const char *keyword, bool value) {
  print_kw_symbol_pair(keyword, string_bool[value]);
}

#endif

/*
 * Print value
 */
static void print_string_value(const char *value) {
  print_out("\"%s\"\n", value);
}

static void print_symbol_value(const char *value) {
  print_out("%s\n", value);
}

static void print_boolean_value(bool value) {
  print_symbol_value(string_bool[value]);
}

static void print_uint32_value(uint32_t value) {
  print_out("%"PRIu32"\n", value);
}

static void print_float_value(double value) {
  if (value < 1.0) {
    print_out("%.4f\n", value);
  } else {
    print_out("%.2f\n", value);
  }
}

/*
 * Print attribute values
 */
static void print_aval(smt2_globals_t *g, aval_t val);

static void print_aval_list(smt2_globals_t *g, attr_list_t *d) {
  uint32_t i, n;

  n = d->nelems;
  assert(n > 0);
  print_out("(");
  print_aval(g, d->data[0]);
  for (i=1; i<n; i++) {
    print_out(" ");
    print_aval(g, d->data[i]);
  }
  print_out(")");
}

/*
 * We can't use bvconst_print here because it uses prefix 0b
 */
static void print_aval_bv(smt2_globals_t *q, bvconst_attr_t *bv) {
  uint32_t n;

  n = bv->nbits;
  assert(n > 0);
  print_out("#b");
  do {
    n --;
    print_out("%u", (unsigned) bvconst_tst_bit(bv->data, n));
  } while (n > 0);
}

static void print_aval_rational(smt2_globals_t *g, rational_t *q) {
  q_print(g->out, q);
  if (ferror(g->out)) {
    failed_output();
  }
}

static void print_aval(smt2_globals_t *g, aval_t val) {
  assert(good_aval(g->avtbl, val));
  switch (aval_tag(g->avtbl, val)) {
  case ATTR_RATIONAL:
    print_aval_rational(g, aval_rational(g->avtbl, val));
    break;

  case ATTR_BV:
    print_aval_bv(g, aval_bvconst(g->avtbl, val));
    break;

  case ATTR_STRING:
    print_out("\"%s\"", aval_string(g->avtbl, val));
    break;

  case ATTR_SYMBOL:
    print_out("%s", aval_symbol(g->avtbl, val));
    break;

  case ATTR_LIST:
    print_aval_list(g, aval_list(g->avtbl, val));
    break;

  case ATTR_DELETED:
    freport_bug(g->err, "smt2_commands: attribute deleted");
    break;
  }
}

/*
 * Print pair keyword/val
 */
static void print_kw_value_pair(smt2_globals_t *g, const char *name, aval_t val) {
  if (val < 0) {
    print_out("(%s)\n", name);
  } else {
    print_out("(%s ", name);
    print_aval(g, val);
    print_out(")\n");
  }
}



/*
 * Check whether the logic is set
 * - if not print an error
 */
static bool check_logic(void) {
  if (__smt2_globals.logic_code == SMT_UNKNOWN) {
    print_error("no logic set");
    return false;
  }
  return true;
}


/*
 * Converse: make sure that no logic is set
 * - if it is, print (error "...") and return false
 */
static bool option_can_be_set(const char *option_name) {
  if (__smt2_globals.logic_code != SMT_UNKNOWN) {
    print_error("option %s can't be set now. It must be set before (set-logic ...)", option_name);
    return false;
  }
  return true;
}


/*
 * Output for options we don't support
 */
static void unsupported_option(void) {
  print_out("unsupported\n");
}



/*
 * ASSUMPTIONS AND NAMED ASSERTIONS
 */

/*
 * Allocate an assumption structure and store all named assertions in it.
 */
static assumptions_and_core_t *collect_named_assertions(smt2_globals_t *g) {
  assumptions_and_core_t *a;

  a = new_assumptions(__yices_globals.terms);
  collect_assumptions_from_stack(a, &g->named_asserts);
  return a;
}


/*
 * Allocate an assumption structure and store assumptions in it
 * - return NULL and print an error is any symbol is undefined or not Boolean
 */
static assumptions_and_core_t *collect_named_assumptions(uint32_t n, const signed_symbol_t *a) {
  assumptions_and_core_t *tmp;
  int32_t code;
  uint32_t index;

  tmp = new_assumptions(__yices_globals.terms);
  code = collect_assumptions_from_signed_symbols(tmp, n, a, &index);
  if (code < 0) {
    // failed: index = the bad term
    assert(0 <= index && index < n);
    if (code == -1) {
      print_error("undefined term %s", a[index].name);
    } else {
      print_error("term %s is not Boolean", a[index].name);
    }
    free_assumptions(tmp);
    tmp = NULL;
  }

  return tmp;
}

/*
 * CONTEXT INITIALIZATION
 */

/*
 * Check whether we can set the context in One-check mode
 * - we can if g->benchmark is true
 *   and g->produce_unsat_cores and g->produce_unsat_assumptions
 *   are both false.
 */
static inline bool one_check_mode(smt2_globals_t *g) {
  return g->benchmark_mode && !g->produce_unsat_cores &&
    !g->produce_unsat_assumptions;
}

/*
 * Allocate and initialize the context based on g->logic
 * - make sure the logic is supported before calling this
 */
static void init_smt2_context(smt2_globals_t *g) {
  smt_logic_t logic;
  context_arch_t arch;
  context_mode_t mode;
  bool iflag;
  bool qflag;

  assert(logic_is_supported(g->logic_code));
  assert(!g->efmode);

  // default: assume g->benchmark_mode is false
  logic = g->logic_code;
  mode = CTX_MODE_PUSHPOP;
  if (g->timeout > 0) {
    mode = CTX_MODE_INTERACTIVE;
  }
  arch = arch_for_logic(logic);
  iflag = iflag_for_logic(logic);
  qflag = qflag_for_logic(logic);

  if (g->mcsat) {
    // force MCSAT independent of the logic
    arch = CTX_ARCH_MCSAT;
  } else if (one_check_mode(g)) {
    // change mode and arch for QF_IDL/QF_RDL
    mode = CTX_MODE_ONECHECK;
    switch (logic) {
    case QF_IDL:
      arch = CTX_ARCH_AUTO_IDL;
      break;

    case QF_RDL:
      arch = CTX_ARCH_AUTO_RDL;
      break;

    default:
      break;
    }
  }

  if (arch == CTX_ARCH_MCSAT) {
    iflag = false;
    qflag = false;
  }

  g->ctx = yices_create_context(logic, arch, mode, iflag, qflag);
  assert(g->ctx != NULL);
  if (g->verbosity > 0 || g->tracer != NULL) {
    context_set_trace(g->ctx, get_tracer(g));
  }

  // Set the mcsat options
  g->ctx->mcsat_options = g->mcsat_options;

  /*
   * TODO: override the default context options based on
   * ctx_parameters.  I don't want to do it now (2015/07/22). If we
   * make a mistake, we could get a major performance loss.
   */
}


/*
 * Initialize the search parameters
 * - this must be done after the context is created
 * - if the architecture is AUTO_RDL or AUTO_IDL,
 *   this must be called after the assertions
 */
static void init_search_parameters(smt2_globals_t *g) {
  assert(g->ctx != NULL);
  yices_default_params_for_context(g->ctx, &g->parameters);
}



/*
 * CHECK SAT WITH TIMEOUT
 */

/*
 * Timeout handler: call stop_search when triggered
 * - data = pointer to the smt2_global structure
 */
static void timeout_handler(void *data) {
  smt2_globals_t *g;

  assert(data == &__smt2_globals);

  g = data;
  if (g->ctx != NULL && context_status(g->ctx) == STATUS_SEARCHING) {
    context_stop_search(g->ctx);
  }
}

/*
 * Call check_context with the given search parameters.
 * - if g->timeout is positive, set a timeout first
 */
static smt_status_t check_sat_with_timeout(smt2_globals_t *g, const param_t *params) {
  smt_status_t stat;

  if (g->timeout == 0) {
    // no timeout
    return check_context(g->ctx, params);
  }

  /*
   * We call init_timeout only now because the internal timeout
   * consumes resources even if it's never used.
   */
  if (! g->timeout_initialized) {
    init_timeout();
    g->timeout_initialized = true;
  }
  g->interrupted = false;
  start_timeout(g->timeout, timeout_handler, g);
  stat = check_context(g->ctx, params);
  clear_timeout();

  /*
   * Attempt to cleanly recover from interrupt
   */
  if (stat == STATUS_INTERRUPTED) {
    trace_printf(g->tracer, 2, "(check-sat: interrupted)\n");
    g->interrupted = true;
    if (context_get_mode(g->ctx) == CTX_MODE_INTERACTIVE) {
      context_cleanup(g->ctx);
      assert(context_status(g->ctx) == STATUS_IDLE);
    }
    // we don't want to report "interrupted" that's not SMT2 compliant
    stat = STATUS_UNKNOWN;
  }

  return stat;
}


/*
 * Check with assumptions:
 * - params = search parameters
 * - a = assumption data structure to use
 */
static smt_status_t check_sat_with_assumptions(smt2_globals_t *g, const param_t *params, assumptions_and_core_t *a) {
  smt_status_t stat;

  if (g->timeout == 0) {
    // no timeout
    stat = check_with_assumptions(g->ctx, params, a->assumptions.size, a->assumptions.data, &a->core);
    a->status = stat;
    return stat;
  }

  /*
   * We call init_timeout only now because the internal timeout
   * consumes resources even if it's never used.
   */
  if (! g->timeout_initialized) {
    init_timeout();
    g->timeout_initialized = true;
  }
  g->interrupted = false;
  start_timeout(g->timeout, timeout_handler, g);
  stat = check_with_assumptions(g->ctx, params, a->assumptions.size, a->assumptions.data, &a->core);
  a->status = stat;
  clear_timeout();

  /*
   * Attempt to cleanly recover from interrupt
   */
  if (stat == STATUS_INTERRUPTED) {
    trace_printf(g->tracer, 2, "(check-sat-assuming: interrupted)\n");
    g->interrupted = true;
    if (context_get_mode(g->ctx) == CTX_MODE_INTERACTIVE) {
      context_cleanup(g->ctx);
      assert(context_status(g->ctx) == STATUS_IDLE);
    }
    // we don't want to report "interrupted" that's not SMT2 compliant
    stat = STATUS_UNKNOWN;
  }

  return stat;
}



/*
 * DELAYED ASSERTION/CHECK_SAT
 */

/*
 * Check whether term t requires the Egraph
 * - seen = hset of all terms seen so far (none of them requires the Egraph)
 */
static bool needs_egraph(int_hset_t *seen, term_t t);

static bool composite_needs_egraph(int_hset_t *seen, composite_term_t *d) {
  uint32_t i, n;

  n = d->arity;
  for (i=0; i<n; i++) {
    if (needs_egraph(seen, d->arg[i])) return true;
  }
  return false;
}

static bool product_needs_egraph(int_hset_t *seen, pprod_t *p) {
  uint32_t i, n;

  n = p->len;
  for (i=0; i<n; i++) {
    if (needs_egraph(seen, p->prod[i].var)) return true;
  }
  return false;
}

static bool poly_needs_egraph(int_hset_t *seen, polynomial_t *p) {
  uint32_t i, n;

  n = p->nterms;
  i = 0;
  if (p->mono[0].var == const_idx) {
    i ++;
  }
  while (i < n) {
    if (needs_egraph(seen, p->mono[i].var)) return true;
    i ++;
  }
  return false;
}

static bool bvpoly64_needs_egraph(int_hset_t *seen, bvpoly64_t *p) {
  uint32_t i, n;

  n = p->nterms;
  i = 0;
  if (p->mono[0].var == const_idx) {
    i ++;
  }
  while (i < n) {
    if (needs_egraph(seen, p->mono[i].var)) return true;
    i ++;
  }
  return false;
}

static bool bvpoly_needs_egraph(int_hset_t *seen, bvpoly_t *p) {
  uint32_t i, n;

  n = p->nterms;
  i = 0;
  if (p->mono[0].var == const_idx) {
    i ++;
  }
  while (i < n) {
    if (needs_egraph(seen, p->mono[i].var)) return true;
    i ++;
  }
  return false;
}



static bool needs_egraph(int_hset_t *seen, term_t t) {
  term_table_t *terms;
  bool result;

  result = false;
  t = unsigned_term(t); // clear polarity
  if (int_hset_add(seen, t)) {
    // not seen yet
    terms = __yices_globals.terms;
    switch (term_kind(terms, t)) {
    case UNUSED_TERM:
    case RESERVED_TERM:
      assert(false);
      break;

    case CONSTANT_TERM:
    case VARIABLE:
    case UNINTERPRETED_TERM:
      result = is_utype_term(terms, t);
      break;

    case ARITH_CONSTANT:
    case BV64_CONSTANT:
    case BV_CONSTANT:
      result = false;
      break;

    case ARITH_EQ_ATOM:
    case ARITH_GE_ATOM:
    case ARITH_IS_INT_ATOM:
    case ARITH_FLOOR:
    case ARITH_CEIL:
    case ARITH_ABS:
      result = needs_egraph(seen, arith_atom_arg(terms, t));
      break;

    case ARITH_ROOT_ATOM:
      result = needs_egraph(seen, arith_root_atom_desc(terms, t)->p);
      break;

    case ITE_TERM:
    case ITE_SPECIAL:
    case EQ_TERM:
    case DISTINCT_TERM:
    case OR_TERM:
    case XOR_TERM:
    case ARITH_BINEQ_ATOM:
    case ARITH_RDIV:
    case ARITH_IDIV:
    case ARITH_MOD:
    case ARITH_DIVIDES_ATOM:
    case BV_ARRAY:
    case BV_DIV:
    case BV_REM:
    case BV_SDIV:
    case BV_SREM:
    case BV_SMOD:
    case BV_SHL:
    case BV_LSHR:
    case BV_ASHR:
    case BV_EQ_ATOM:
    case BV_GE_ATOM:
    case BV_SGE_ATOM:
      result = composite_needs_egraph(seen, composite_term_desc(terms, t));
      break;

    case BIT_TERM:
      result = needs_egraph(seen, bit_term_arg(terms, t));
      break;

    case APP_TERM:
    case UPDATE_TERM:
    case TUPLE_TERM:
    case FORALL_TERM:
    case LAMBDA_TERM:
    case SELECT_TERM:
      result = true;
      break;

    case POWER_PRODUCT:
      result = product_needs_egraph(seen, pprod_term_desc(terms, t));
      break;

    case ARITH_POLY:
      result = poly_needs_egraph(seen, poly_term_desc(terms, t));
      break;

    case BV64_POLY:
      result = bvpoly64_needs_egraph(seen, bvpoly64_term_desc(terms, t));
      break;

    case BV_POLY:
      result = bvpoly_needs_egraph(seen, bvpoly_term_desc(terms, t));
      break;
    }
  }

  return result;
}

/*
 * Check whether any formula is a[0...n-1] contains an uninterpreted function
 */
static bool _o_has_uf(term_t *a, uint32_t n) {
  int_hset_t seen; // set of visited terms
  bool result;
  uint32_t i;

  result = false;
  init_int_hset(&seen, 32);
  for (i=0; i<n; i++) {
    result = needs_egraph(&seen, a[i]);
    if (result) break;
  }
  delete_int_hset(&seen);

  return result;
}
static bool has_uf(term_t *a, uint32_t n) {
  MT_PROTECT(bool, __yices_globals.lock, _o_has_uf(a, n));
}

/*
 * Add a assertion t to g->assertions
 * - do nothing if t is true
 * - if t is false, set g->trivially_unsat to true
 */
static void add_delayed_assertion(smt2_globals_t *g, term_t t) {
  if (t != true_term) {
    ivector_push(&g->assertions, t);
    if (t == false_term) {
      g->trivially_unsat = true;
    }
  }
}


/*
 * Evaluate all terms in a[0 ... n-1] in a default model.
 * Return true if all terms evaluate to true in the model and return the model in *model.
 * Return false otherwise, and leave *model unchanged.
 */
static bool trivially_true_assertions(const term_t *a, uint32_t n, model_t **model) {
  model_t *mdl;
  evaluator_t evaluator;
  uint32_t i;
  bool result;

  result = true;
  mdl = yices_new_model(true);
  init_evaluator(&evaluator, mdl);
  for (i=0; i<n; i++) {
    if (!eval_to_true_in_model(&evaluator, a[i])) {
      result = false;
      break;
    }
  }

  if (result) {
    eval_record_useful_terms(&evaluator);
    delete_evaluator(&evaluator);
    *model = mdl;
  } else {
    delete_evaluator(&evaluator);
    yices_free_model(mdl);
  }

  return result;
}


/*
 * Check satisfiability of all assertions
 */
static void check_delayed_assertions(smt2_globals_t *g) {
  int32_t code;
  smt_status_t status;
  model_t *model;

  // set frozen to true to disallow more assertions
  g->frozen = true;

  if (g->trivially_unsat) {
    trace_printf(g->tracer, 3, "(check-sat: trivially unsat)\n");
    print_out("unsat\n");
  } else if (trivially_true_assertions(g->assertions.data, g->assertions.size, &model)) {
    trace_printf(g->tracer, 3, "(check-sat: trivially true)\n");
    print_out("sat\n");
    g->trivially_sat = true;
    g->model = model;
  } else {
    /*
     * check for mislabeled benchmarks: some benchmarks
     * marked as QF_UFIDL do not require the Egraph (should be QF_IDL)
     */
    if (g->benchmark_mode && g->logic_code == QF_UFIDL &&
        !has_uf(g->assertions.data, g->assertions.size)) {
      trace_printf(g->tracer, 2, "(Warning: switching logic to QF_IDL)\n");
      g->logic_code = QF_IDL;
    }
    init_smt2_context(g);

    code = yices_assert_formulas(g->ctx, g->assertions.size, g->assertions.data);
    if (code < 0) {
      // error during assertion processing
      print_yices_error(true);
      return;
    }
    init_search_parameters(g);
    if (g->random_seed != 0) {
      g->parameters.random_seed = g->random_seed;
    }

    if (g->delegate != NULL && g->logic_code == QF_BV) {
      status = check_with_delegate(g->ctx, g->delegate, g->verbosity);
    } else {
      status = check_sat_with_timeout(g, &g->parameters);
    }
    report_status(g, status);
  }

  flush_out();
}


#if 0
/*
 * FOR TESTING/DEBUGGING: PRINT ALL DELAYED ASSERTIONS
 */
#include "io/term_printer.h"

static void show_delayed_assertions(smt2_globals_t *g) {
  yices_pp_t printer;
  term_t *v;
  uint32_t i, n;

  if (g->benchmark_mode) {
    v = g->assertions.data;
    n = g->assertions.size;

    init_pretty_printer(&printer, g);
    for (i=0; i<n; i++) {
      pp_term_full(&printer, __yices_globals.terms, v[i]);
      flush_yices_pp(&printer);
    }
    delete_yices_pp(&printer, true);
  }
}
#endif



#if 0
/*
 * For debugging: check that the unsat core is unsat!
 */
static void validate_unsat_core(smt2_globals_t *g) {
  context_t *saved_context;
  assumptions_and_core_t *a;
  ivector_t all;
  int32_t code;
  smt_status_t status;

  if (g->unsat_core->status == STATUS_UNSAT) {
    saved_context = g->ctx;
    g->ctx = NULL;
    init_smt2_context(g);

    a = g->unsat_core;

    init_ivector(&all, 100);
    ivector_add(&all, g->assertions.data, g->assertions.size);
    ivector_add(&all, a->core.data, a->core.size);
    code = yices_assert_formulas(g->ctx, all.size, all.data);
    if (code < 0) {
      printf("**** BUG: INVALID UNSAT CORE: BAD TERMS ****\n");
      fflush(stdout);
    } else {
      status = check_context(g->ctx, &g->parameters);
      if (status != STATUS_UNSAT) {
        printf("**** BUG: INVALID UNSAT CORE ****\n");
        fflush(stdout);
      }
    }
    delete_ivector(&all);
    yices_free_context(g->ctx);
    g->ctx = saved_context;
  }
}
#endif

/*
 * Check and build unsat core for the delayed assertions
 */
static void delayed_assertions_unsat_core(smt2_globals_t *g) {
  int32_t code;
  smt_status_t status;

  // disallow more assertions
  g->frozen = true;

  assert(g->unsat_core == NULL);
  g->unsat_core = collect_named_assertions(g);
  if (g->trivially_unsat) {
    // the core is empty
    g->unsat_core->status = STATUS_UNSAT;
    report_status(g, STATUS_UNSAT);
  } else {
    init_smt2_context(g);
    code = yices_assert_formulas(g->ctx, g->assertions.size, g->assertions.data);
    if (code < 0) {
      // error during assertion processing
      print_yices_error(true);
      return;
    }
    init_search_parameters(g);
    if (g->random_seed != 0) {
      g->parameters.random_seed = g->random_seed;
    }
    status = check_sat_with_assumptions(g, &g->parameters, g->unsat_core);
    //    validate_unsat_core(g);
    report_status(g, status);

    if (status == STATUS_ERROR) {
      free_assumptions(g->unsat_core);
      g->unsat_core = NULL;
    }
  }
}

/*
 * Check sat with assumptions
 */
static void check_delayed_assertions_assuming(smt2_globals_t *g, uint32_t n, signed_symbol_t *a) {
  assumptions_and_core_t *assumptions;
  int32_t code;
  smt_status_t status;

  assert(g->unsat_assumptions == NULL);

  assumptions = collect_named_assumptions(n, a);
  if (assumptions != NULL) {
    g->frozen = true;
    g->unsat_assumptions = assumptions;
    if (g->trivially_unsat) {
      // list of unsat assumption is empty
      assumptions->status = STATUS_UNSAT;
      report_status(g, STATUS_UNSAT);
    } else {
      init_smt2_context(g);
      code = yices_assert_formulas(g->ctx, g->assertions.size, g->assertions.data);
      if (code < 0) {
        // error during assertion processing
        print_yices_error(true);
        return;
      }
      init_search_parameters(g);
      if (g->random_seed != 0) {
        g->parameters.random_seed = g->random_seed;
      }
      status = check_sat_with_assumptions(g, &g->parameters, assumptions);
      report_status(g, status);

      if (status == STATUS_ERROR) {
        // cleanup
        free_assumptions(assumptions);
        g->unsat_assumptions = NULL;
      }
    }
  }
}


/*
 * EXISTS/FORALL SOLVER
 */

/*
 * Call the exists/forall solver on the delayed assertions
 * - print the status or an error message.
 */
static void efsolve_cmd(smt2_globals_t *g) {
  ef_client_t *efc;

  if (g->efmode) {
    efc = &g->ef_client;
    ef_solve(efc, &g->assertions, &g->parameters,
             qf_fragment(g->logic_code), ef_arch_for_logic(g->logic_code),
             g->tracer);

    if (efc->efcode != EF_NO_ERROR) {
      // error in preprocessing
      print_ef_analyze_error(efc->efcode);
    } else {
      report_ef_status(g, efc);
    }
  } else {
    print_error("(ef-solve) not supported.");
  }
}






/*
 * CONTEXT OPERATIONS: INCREMENTAL MODE
 */

/*
 * Cleanup before operations that change the context:
 * - delete the model and the core if any
 * - if the context is SAT or UNKNOWN, clear the current assignment
 * - if the context is UNSAT, remove assumptions if any
 *
 * After this: the status can be either IDLE or UNSAT.
 * UNSAT means the there were no assumptions.
 */
static void cleanup_context(smt2_globals_t *g) {
  if (g->model != NULL) {
    yices_free_model(g->model);
    g->model = NULL;
  }
  if (g->unsat_core != NULL) {
    free_assumptions(g->unsat_core);
    g->unsat_core = NULL;
  }
  if (g->unsat_assumptions != NULL) {
    free_assumptions(g->unsat_assumptions);
    g->unsat_assumptions  = NULL;
  }

  switch (context_status(g->ctx)) {
  case STATUS_UNKNOWN:
  case STATUS_SAT:
    // return to IDLE
    context_clear(g->ctx);
    assert(context_status(g->ctx) == STATUS_IDLE);
    break;

  case STATUS_UNSAT:
    // try to to remove assumptions
    context_clear_unsat(g->ctx);
    assert (context_status(g->ctx) == STATUS_IDLE ||
            context_status(g->ctx) == STATUS_UNSAT);
    break;

  case STATUS_IDLE:
    break;

  case STATUS_SEARCHING:
  case STATUS_INTERRUPTED:
  default:
    bad_status_bug(g->err);
    break;
  }
}

/*
 * Assert t in g->ctx
 * - t is known to be a Boolean term here
 * - the context is either IDLE or UNSAT
 */
static void add_assertion(smt2_globals_t *g, term_t t) {
  int32_t code;

  assert(g->ctx != NULL && context_supports_pushpop(g->ctx));

  switch (context_status(g->ctx)) {
  case STATUS_IDLE:
    code = assert_formula(g->ctx, t);
    if (code < 0) {
      print_internalization_error(code);
    } else {
      report_success();
    }
    break;

  case STATUS_UNSAT:
    /*
     * Ignore the assertion. We don't try to check whether
     * t is a correct assertion (e.g., no free variables in f).
     */
    report_success();
    break;

  case STATUS_UNKNOWN:
  case STATUS_SAT:
  case STATUS_SEARCHING:
  case STATUS_INTERRUPTED:
  default:
    bad_status_bug(g->err);
    break;
  }

}


/*
 * Check satisfiability
 */
static void ctx_check_sat(smt2_globals_t *g) {
  smt_status_t stat;

  assert(g->ctx != NULL && context_supports_pushpop(g->ctx));

  if (g->unsat_assumptions != NULL) {
    /*
     * the context's status was based on the assumptions
     * we reset everything here to be safe.
     */
    cleanup_context(g);
  }

  stat = context_status(g->ctx);
  switch (stat) {
  case STATUS_UNKNOWN:
  case STATUS_UNSAT:
  case STATUS_SAT:
    // already solved: print the status
    show_status(stat);
    break;

  case STATUS_IDLE:
    // change the seed if needed
    if (g->random_seed != 0) {
      g->parameters.random_seed = g->random_seed;
    }
    stat = check_sat_with_timeout(g, &g->parameters);
    report_status(g, stat);
    break;

  case STATUS_SEARCHING:
  case STATUS_INTERRUPTED:
  default:
    bad_status_bug(g->err);
    break;
  }
  flush_out();
}


/*
 * Check sat and compute an unsat core
 */
static void ctx_unsat_core(smt2_globals_t *g) {
  smt_status_t stat;

  assert(g->ctx != NULL && g->produce_unsat_cores &&
         context_supports_pushpop(g->ctx));

  if (g->unsat_core != NULL) {
    // nothing had changed since the previous call to check_sat
    show_status(g->unsat_core->status);
  } else {
    // we build this first, even if the context is SAT or UNSAT
    g->unsat_core = collect_named_assertions(g);
    stat = context_status(g->ctx);
    switch (stat) {
    case STATUS_UNSAT:
      // already solved: store the status and print it
      // the unsat core is empty
      g->unsat_core->status = stat;
      show_status(stat);
      break;

    case STATUS_IDLE:
      // change the seed if needed
      if (g->random_seed != 0) {
        g->parameters.random_seed = g->random_seed;
      }
      stat = check_sat_with_assumptions(g, &g->parameters, g->unsat_core);
      report_status(g, stat);
      if (stat == STATUS_ERROR) {
        free_assumptions(g->unsat_core);
        g->unsat_core = NULL;
      }
      break;

    case STATUS_SAT:
    case STATUS_UNKNOWN:
      // this should not happen.
    case STATUS_SEARCHING:
    case STATUS_INTERRUPTED:
    default:
      bad_status_bug(g->err);
      break;
    }
  }
  flush_out();
}


/*
 * Check with assumptions:
 * - not supported by the mcsat solver
 */
static void ctx_check_sat_assuming(smt2_globals_t *g, uint32_t n, signed_symbol_t *a) {
  assumptions_and_core_t *assumptions;
  smt_status_t status;

  cleanup_context(g);

  assert(g->unsat_assumptions == NULL);

  assumptions = collect_named_assumptions(n, a);

  if (assumptions != NULL) {
    g->unsat_assumptions = assumptions;
    switch (context_status(g->ctx)) {
    case STATUS_IDLE:
      if (g->random_seed != 0) {
        g->parameters.random_seed = g->random_seed;
      }
      status = check_sat_with_assumptions(g, &g->parameters, assumptions);
      report_status(g, status);
      if (status == STATUS_ERROR) {
        free_assumptions(assumptions);
        g->unsat_assumptions = NULL;
      }
      break;

    case STATUS_UNSAT:
      // the context is already unsat so the list of unsat assumptions is empty
      assumptions->status = STATUS_UNSAT;
      show_status(STATUS_UNSAT);
      break;

    case STATUS_UNKNOWN:
    case STATUS_SAT:
    case STATUS_SEARCHING:
    case STATUS_INTERRUPTED:
    default:
      bad_status_bug(g->err);
      break;
    }
  }

  flush_out();
}


/*
 * New assertion scope
 */
static void ctx_push(smt2_globals_t *g) {
  assert(g->ctx != NULL && context_supports_pushpop(g->ctx));

  cleanup_context(g);

  switch (context_status(g->ctx)) {
  case STATUS_IDLE:
    context_push(g->ctx);
    break;

  case STATUS_UNSAT:
    g->pushes_after_unsat ++;
    break;

  case STATUS_UNKNOWN:
  case STATUS_SAT:
  case STATUS_SEARCHING:
  case STATUS_INTERRUPTED:
  default:
    bad_status_bug(g->err);
    break;
  }
}


/*
 * Backtrack to the previous scope
 */
static void ctx_pop(smt2_globals_t *g) {
  assert(g->ctx != NULL && context_supports_pushpop(g->ctx));

  cleanup_context(g);

  switch (context_status(g->ctx)) {
  case STATUS_IDLE:
    context_pop(g->ctx);
    break;

  case STATUS_UNSAT:
    if (g->pushes_after_unsat > 0) {
      g->pushes_after_unsat --;
    } else {
      context_clear_unsat(g->ctx);
      context_pop(g->ctx);
    }
    break;

  case STATUS_UNKNOWN:
  case STATUS_SAT:
  case STATUS_SEARCHING:
  case STATUS_INTERRUPTED:
  default:
    bad_status_bug(g->err);
    break;
  }
}


/*
 * MODELS AND PRINT VALUES
 */

/*
 * Try to construct the model of the current set of assertions
 * - return NULL and print an error if the context status is neither
 *   SAT nor UNKNOWN
 *
 * In non-interactive mode: there may not be a context at this point.
 */
static model_t *get_model(smt2_globals_t *g) {
  model_t *mdl;

  mdl = g->model;
  if (mdl == NULL) {
    if (g->ctx == NULL)  {
      // benchmark mode: no context
      assert(g->benchmark_mode);

      if (!g->frozen) {
        print_error("can't build a model. Call (check-sat) first");
      } else if (g->trivially_unsat) {
        print_error("the context is unsatisfiable");
      } else {
	// g->model should be not be NULL
	assert(g->trivially_sat);
	freport_bug(__smt2_globals.err, "get-model");
      }

    } else {
      // context exists
      switch (context_status(g->ctx)) {
      case STATUS_UNKNOWN:
      case STATUS_SAT:
        mdl = yices_get_model(g->ctx, true);
        break;

      case STATUS_UNSAT:
        print_error("the context is unsatisfiable");
        break;

      case STATUS_IDLE:
        print_error("can't build a model. Call (check-sat) first");
        break;

      case STATUS_SEARCHING:
      case STATUS_INTERRUPTED:
      default:
        print_out("BUG: unexpected context status");
        freport_bug(__smt2_globals.err, "BUG: unexpected context status");
        break;
      }
    }
    g->model = mdl;
  }

  return mdl;
}


/*
 * Try to construct a model from the exists/forall solver
 * - return NULL and print an error if the solver's status is not SAT
 */
static model_t *get_ef_model(smt2_globals_t *g) {
  ef_solver_t *efsolver;
  model_t *mdl;
  efmodel_error_code_t code;

  efsolver = g->ef_client.efsolver;
  mdl = ef_get_model(&g->ef_client, &code);

  switch (code) {
  case EFMODEL_CODE_NO_ERROR:
    break;

  case EFMODEL_CODE_NO_MODEL:
    if (efsolver->status == EF_STATUS_UNSAT) {
      print_error("the context is unsatisfiable");
    } else {
      print_error("the exists/forall solver did not find a model");
    }
    break;

  case EFMODEL_CODE_NOT_SOLVED:
    print_error("can't build a model. Call (check-sat) first");
    break;
  }

  return mdl;
}


/*
 * Print value (<SMT2-expression> <value>)
 * - printer = pretty printer object
 * - vtbl = value table where v is stored
 * - token_queue = whatever was parsed
 * - i = index of the SMT2 expression for t in token_queue
 */
static void print_term_value(yices_pp_t *printer, value_table_t *vtbl, etk_queue_t *token_queue, value_t v, int32_t i) {
  pp_open_block(printer, PP_OPEN_PAR);
  pp_smt2_expr(printer, token_queue, i);
  smt2_pp_object(printer, vtbl, v);
  pp_close_block(printer, true);
}


/*
 * Print a list of pairs terms/values
 * - the list of terms an array of n expression indices expr[0..n-1]
 *   where expr[i] is an valid start index in token_queue
 * - the corresponding values as in v[0 ... n-1]
 */
static void print_term_value_list(yices_pp_t *printer, value_table_t *vtbl, etk_queue_t *token_queue,
                                  int32_t *expr, value_t *v, uint32_t n) {
  uint32_t i;
  value_t x, u;

  u = vtbl_mk_unknown(vtbl);

  pp_open_block(printer, PP_OPEN_VPAR); // open '('
  for (i=0; i<n; i++) {
    x = v[i];
    if (x < 0) x = u;
    print_term_value(printer, vtbl, token_queue, x, expr[i]);
  }
  pp_close_block(printer, true); // close ')'
}


/*
 * Evaluate the value of an array of terms in mdl
 * - n = size of array t
 * - the values are added to vector v
 * - so the value for term t[i] is stored in v->data[i]
 * - v->data[i] may be a negative error code if the value can't be
 *   computed
 */
static void evaluate_term_values(model_t *mdl, term_t *t, uint32_t n, ivector_t *v) {
  evaluator_t evaluator;
  uint32_t i;
  value_t x;

  /*
   * We store all values (even the error codes)
   * We could stop on the first error?
   */
  ivector_reset(v);
  resize_ivector(v, n);
  init_evaluator(&evaluator, mdl);
  for (i=0; i<n; i++) {
    x = eval_in_model(&evaluator, t[i]);
    ivector_push(v, x);
  }
  delete_evaluator(&evaluator);
}


/*
 * SUPPORT FOR SMT2-STYLE MODEL DISPLAY
 */

/*
 * Helper data structure:
 * - the yices model
 * - three vectors for name, term, term value
 */
typedef struct smt2_model_s {
  model_t *model;
  pvector_t names;
  ivector_t terms;
  ivector_t values;
} smt2_model_t;

/*
 * Initialization/deletion
 */
static void init_smt2_model(smt2_model_t *sm, model_t *m) {
  sm->model = m;
  init_pvector(&sm->names, 0);
  init_ivector(&sm->terms, 0);
  init_ivector(&sm->values, 0);
}

static void delete_smt2_model(smt2_model_t *sm) {
  sm->model = NULL;
  delete_pvector(&sm->names);
  delete_ivector(&sm->terms);
  delete_ivector(&sm->values);
}

/*
 * Add pair (name, t) to sm:
 */
static void smt2_model_push(smt2_model_t *sm, char *name, term_t t) {
  assert(name != NULL && t != NULL_TERM);
  pvector_push(&sm->names, name);
  ivector_push(&sm->terms, t);
}

/*
 * Evaluate all the terms. Store their values in sm->values.
 */
static void smt2_model_eval_terms(smt2_model_t *sm) {
  evaluate_term_values(sm->model, sm->terms.data, sm->terms.size, &sm->values);
}

/*
 * Print the values of all terms in the model
 * - use the SMT-LIB2 format
 */
static void print_smt2_model(yices_pp_t *printer, smt2_model_t *sm) {
  value_table_t *vtbl;
  term_table_t *terms;
  uint32_t i, n;
  term_t t;
  type_t tau;
  value_t v;

  assert(sm->names.size == sm->terms.size && sm->names.size == sm->values.size);

  terms = __yices_globals.terms;
  vtbl = model_get_vtbl(sm->model);

  pp_open_block(printer, PP_OPEN_SMT2_MODEL);

  n = sm->names.size;
  for (i=0; i<n; i++) {
    t = sm->terms.data[i];
    v = sm->values.data[i];
    assert(good_term(terms, t));

    /*
     * t = a term
     * v = value in the model as returned by eval_in_model(t)
     * if v < 0, then eval_in_model failed, so we skip t.
     */
    if (good_object(vtbl, v)) {
      tau = term_type(terms, t);
      smt2_pp_def(printer, vtbl, sm->names.data[i], tau, v);
    }
  }
  pp_close_block(printer, true);

}


/*
 * Check whether t is uninterpreted
 */
static bool term_is_uninterpreted(term_t t) {
  return t != NULL_TERM && is_pos_term(t) && term_kind(__yices_globals.terms, t) == UNINTERPRETED_TERM;
}


/*
 * Build an smt2_model:
 * - collect the names of all declared uninterpreted terms
 *   and add them to the smt2_model
 * - first, scan vector g->model_term_names
 *   then scan the stack g->term_names.
 */
static void build_smt2_model(smt2_globals_t *g, smt2_model_t *sm) {
  pvector_t *saved;
  smt2_name_stack_t *name_stack;
  char *name;
  term_t t;
  uint32_t i, n;

  assert(sm->names.size == 0 && sm->terms.size == 0 && sm->values.size == 0);

  saved = &g->model_term_names;
  n = saved->size;
  for (i=0; i<n; i++) {
    name = saved->data[i];
    t = yices_get_term_by_name(name);
    assert(term_is_uninterpreted(t));
    smt2_model_push(sm, name, t);
  }

  name_stack = &g->term_names;
  n = name_stack->top;
  for (i=0; i<n; i++) {
    name = name_stack->names[i];
    t = yices_get_term_by_name(name);
    if (term_is_uninterpreted(t)) {
      smt2_model_push(sm, name, t);
    }
  }

  smt2_model_eval_terms(sm);

  assert(sm->names.size == sm->terms.size && sm->names.size == sm->values.size);
}





/*
 * GET ASSIGNMENT
 */

/*
 * Print pair (name val) where val is a Boolean value
 */
static void print_bool_assignment(yices_pp_t *printer, const char *name, bval_t val) {
  pp_open_block(printer, PP_OPEN_PAR); // '('
  smt2_pp_symbol(printer, name);
  if (bval_is_undef(val)) {
    pp_string(printer, "???");
  } else {
    pp_bool(printer, bval2bool(val));
  }
  pp_close_block(printer, true); // close ')'
}


/*
 * Convert an object v in vtbl to a bval
 */
static bval_t obj2bval(value_table_t *vtbl, value_t v) {
  bval_t b;

  b = VAL_UNDEF_FALSE;
  if (is_true(vtbl, v)) {
    b = VAL_TRUE;
  } else if (is_false(vtbl, v)) {
    b = VAL_FALSE;
  }
  return b;
}

/*
 * Model assignment: this is called when Yices is used in benchmark
 * mode, and all assertions simplify to true. In this case, the
 * assertions are trivially satisfiable, no context is
 * constructed, but we have a model.
 *
 * We print whatever default values get assigned to the
 * boolean terms in the model.
 */
static void print_model_assignment(yices_pp_t *printer, named_term_stack_t *s, model_t *mdl) {
  evaluator_t evaluator;
  value_table_t *vtbl;
  uint32_t i, n;
  value_t v;

  vtbl = model_get_vtbl(mdl);
  init_evaluator(&evaluator, mdl);
  pp_open_block(printer, PP_OPEN_VPAR);  // open '('
  n = s->top;
  for (i=0; i<n; i++) {
    v = eval_in_model(&evaluator, s->data[i].term);
    print_bool_assignment(printer, s->data[i].name, obj2bval(vtbl, v));
  }
  pp_close_block(printer, true);  // close ')'
  delete_evaluator(&evaluator);
}


/*
 * Non-trivial assignment: go through the list of all named Booleans
 * - query the context to get each term value
 * - if a value is unknown, print the default 'true'
 */
static void print_assignment(yices_pp_t *printer, context_t *ctx, named_term_stack_t *s) {
  uint32_t i, n;
  bval_t v;

  pp_open_block(printer, PP_OPEN_VPAR);
  n = s->top;
  for (i=0; i<n; i++) {
    v = context_bool_term_value(ctx, s->data[i].term);
    print_bool_assignment(printer, s->data[i].name, v);
  }
  pp_close_block(printer, true);
}



/*
 * Show assignment of all named booleans
 * - check whether we have a context first
 */
static void show_assignment(smt2_globals_t *g) {
  yices_pp_t printer;

  if (g->ctx == NULL) {
    assert(g->benchmark_mode);

    if (!g->frozen) {
      print_error("can't build the assignment. Call (check-sat) first");
    } else if (g->trivially_unsat) {
      print_error("the context is unsatisfiable");
    } else {
      assert(g->trivially_sat && g->model != NULL);
      init_pretty_printer(&printer, g);
      print_model_assignment(&printer, &g->named_bools, g->model);
      delete_yices_pp(&printer, true);
    }

  } else {
    switch (context_status(g->ctx)) {
    case STATUS_UNKNOWN:
    case STATUS_SAT:
      init_pretty_printer(&printer, g);
      print_assignment(&printer, g->ctx, &g->named_bools);
      delete_yices_pp(&printer, true);
      break;

    case STATUS_UNSAT:
      print_error("the context is unsatisfiable");
      break;

    case STATUS_IDLE:
      print_error("can't build the assignment. Call (check-sat) first");
      break;

    case STATUS_SEARCHING:
    case STATUS_INTERRUPTED:
    default:
      print_out("BUG: unexpected context status");
      freport_bug(__smt2_globals.err, "BUG: unexpected context status");
      break;
    }
  }
}


/*
 * UNSAT CORE AND UNSAT ASSUMPTIONS
 */

/*
 * For every term in a core, print its id.
 * The id is stored in the assumption table and is either a name or (not name)
 */
static void print_assumption_list(yices_pp_t *printer, assumption_table_t *table, uint32_t n, term_t *a) {
  assumption_t *d;
  uint32_t i;

  pp_open_block(printer, PP_OPEN_PAR);
  for (i=0; i<n; i++) {
    d = assumption_table_get(table, a[i]);
    assert(d != NULL);
    if (! d->polarity) pp_open_block(printer, PP_OPEN_NOT);
    smt2_pp_symbol(printer, d->name);
    if (! d->polarity) pp_close_block(printer, true);
  }
  pp_close_block(printer, true);
}

/*
 * Print the unsat core if any
 */
static void show_unsat_core(smt2_globals_t *g) {
  yices_pp_t printer;
  assumptions_and_core_t *unsat_core;

  if (! g->produce_unsat_cores) {
    print_error("not supported: :produce-unsat-cores is false");
  } else {
    unsat_core = g->unsat_core;
    if (unsat_core == NULL) {
      print_error("Can't build an unsat core. Call (check-sat) first");
    } else {
      switch (unsat_core->status) {
      case STATUS_UNKNOWN:
      case STATUS_SAT:
        print_error("No unsat core. The context is satisfiable");
        break;

      case STATUS_UNSAT:
        init_pretty_printer(&printer, g);
        print_assumption_list(&printer, &unsat_core->table,
                              unsat_core->core.size, unsat_core->core.data);
        delete_yices_pp(&printer, true);
        break;

      case STATUS_IDLE:
      case STATUS_SEARCHING:
      case STATUS_INTERRUPTED:
      default:
        print_out("BUG: unexpected status in get-unsat-core");
        freport_bug(__smt2_globals.err, "BUG: unexpected status in get-unsat-core");
        break;
      }
    }
  }
}

/*
 * Print the list of unsat assumptions if any
 */
static void show_unsat_assumptions(smt2_globals_t *g) {
  yices_pp_t printer;
  assumptions_and_core_t *unsat_assumptions;

  if (!g->produce_unsat_assumptions) {
    print_error("not supported: :produce-unsat-assumptions is false");
  } else {
    unsat_assumptions = g->unsat_assumptions;
    if (unsat_assumptions == NULL) {
      print_error("Call (check-sat-assuming) first");
    } else {
      switch (unsat_assumptions->status) {
      case STATUS_UNKNOWN:
      case STATUS_SAT:
        print_error("No unsat assumptions. The context is satisfiable");
        break;

      case STATUS_UNSAT:
        init_pretty_printer(&printer, g);
        print_assumption_list(&printer, &unsat_assumptions->table,
                              unsat_assumptions->core.size, unsat_assumptions->core.data);
        delete_yices_pp(&printer, true);
        break;

      case STATUS_IDLE:
      case STATUS_SEARCHING:
      case STATUS_INTERRUPTED:
      default:
        print_out("BUG: unexpected status in get-unsat-assumptions");
        freport_bug(__smt2_globals.err, "BUG: unexpected status in get-unsat-assumptions");
        break;
      }
    }
  }
}



/*
 * DECLARATIONS AND PUSH/POP
 */

/*
 * If global_decls is false and the push/pop stack is not empty, push a
 * name onto a name stack so that we can remove the declaration on pop.
 *
 * NOTE: s is cloned twice: once to be stored in the term/type/macro
 * symbol tables and once more here. Maybe we could optimize this.
 */

// test whether we must save names
static inline bool saving_names(const smt2_globals_t *g) {
  return !g->global_decls && smt2_stack_is_nonempty(&g->stack);
}

static void save_name(smt2_globals_t *g, smt2_name_stack_t *name_stack, const char *s) {
  char *clone;

  if (saving_names(g)) {
    clone = clone_string(s);
    smt2_push_name(name_stack, clone);
  }
}

static inline void save_term_name(smt2_globals_t *g, const char *s) {
  save_name(g, &g->term_names, s);
}

static inline void save_type_name(smt2_globals_t *g, const char *s) {
  save_name(g, &g->type_names, s);
}

static inline void save_macro_name(smt2_globals_t *g, const char *s) {
  save_name(g, &g->macro_names, s);
}


/*
 * For debugging: check that the stack looks reasonable
 */
#ifndef NDEBUG

static void check_stack(smt2_globals_t *g) {
  smt2_stack_t *stack;
  uint64_t sum;
  uint32_t i;

  if (g->ctx != NULL) {
    stack = &g->stack;
    // check that stack->levels is correct
    sum = 0;
    for (i=0; i<stack->top; i++) {
      sum += stack->data[i].multiplicity;
    }
    if (sum != stack->levels) {
      freport_bug(g->err, "Invalid stack: levels don't match");
    }

    if (context_base_level(g->ctx) + g->pushes_after_unsat != stack->top) {
      freport_bug(g->err, "Internal error: unexpected context status");
    }

    if (g->pushes_after_unsat > 0 && context_status(g->ctx) != STATUS_UNSAT) {
      freport_bug(g->err, "Invalid stack: push_after_unsat is positive but context is not unsat");
    }
  }
}

#else

// Do nothing
static inline void check_stack(smt2_globals_t *g) {
}

#endif


/*
 * SYMBOL NAMES FOR MODEL DISPLAY
 */

/*
 * The names store in g->model_term_names are strings with reference
 * count. We push a name in this vector when we process
 *
 *  (declare-fun <name> ....)
 *
 * if g->clean_model_format is false and if we know that the name
 * is not already saved in the term_stack.
 */

/*
 * Free all strings in vector v then reset the vector
 */
static void reset_string_vector(pvector_t *v) {
  uint32_t i, n;

  n = v->size;
  for (i=0; i<n; i++) {
    string_decref(v->data[i]);
  }
  pvector_reset(v);
}

/*
 * Free all strings in vector v then delete the vector
 */
static void delete_string_vector(pvector_t *v) {
  reset_string_vector(v);
  delete_pvector(v);
}

/*
 * Add string s at the end v
 * - s must be a refcount string
 * - its referenc counter is incremented
 */
static void string_vector_push(pvector_t *v, char *s) {
  string_incref(s);
  pvector_push(v, s);
}


/*
 * Save name if it may be needed later to display a model
 * - we don't do anything if g->clean_model_format is true
 *   or if the name has already been saved in g->term_names.
 */
static void save_name_for_model(smt2_globals_t *g, const char *s) {
  char *clone;

  if (!g->clean_model_format && !saving_names(g)) {
    clone = clone_string(s);
    string_vector_push(&g->model_term_names, clone);
  }
}




/*
 * EXPLANATION FOR UNKNOWN STATUS
 */

/*
 * We check whether the context status is STAT_UNKNOWN
 * if so we print (:reason-unknown incomplete).
 *
 * Otherwise print an error
 */
static void explain_unknown_status(smt2_globals_t *g) {
  if (check_logic()) {
    if (g->ctx == NULL) {
      // benchmark mode: no context
      assert(g->benchmark_mode);

      if (!g->frozen) {
        print_error("can't tell until you call (check-sat)");
      } else if (g->trivially_unsat) {
        print_error("the context is unsatisfiable");
      } else {
        assert(g->trivially_sat);
        print_error("the context is satisfiable");
      }
    } else {
      switch (context_status(g->ctx)) {
      case STATUS_UNKNOWN:
        if (g->interrupted) {
          print_kw_symbol_pair(":reason-unknown", "timeout");
        } else {
          print_kw_symbol_pair(":reason-unknown", "incomplete");
        }
        flush_out();
        break;

      case STATUS_SAT:
        print_error("the context is satisfiable");
        break;

      case STATUS_UNSAT:
        print_error("the context is unsatisfiable");
        break;

      case STATUS_IDLE:
        print_error("can't tell until you call (check-sat)");
        break;

      case STATUS_SEARCHING:
      case STATUS_INTERRUPTED:
      default:
        print_out("BUG: unexpected context status");
        freport_bug(__smt2_globals.err, "BUG: unexpected context status");
        break;
      }
    }
  }
}



/*
 * MAIN CONTROL FUNCTIONS
 */

/*
 * Initialize g to defaults
 */
static void init_smt2_globals(smt2_globals_t *g) {
  g->logic_code = SMT_UNKNOWN;
  g->benchmark_mode = false;
  g->global_decls = false;
<<<<<<< HEAD
=======
  g->clean_model_format = true;
>>>>>>> e9aee65f
  g->smtlib_version = 0;       // means no version specified yet
  g->pushes_after_unsat = 0;
  g->logic_name = NULL;
  g->mcsat = false;
  init_mcsat_options(&g->mcsat_options);
  g->efmode = false;
  init_ef_client(&g->ef_client);
  g->out = stdout;
  g->err = stderr;
  g->out_name = NULL;
  g->err_name = NULL;
  g->tracer = NULL;
  g->print_success = false;  // the standard says that this should be true??
  g->expand_definitions = false;
  g->interactive_mode = false;
  g->produce_proofs = false;
  g->produce_unsat_cores = false;
  g->produce_unsat_assumptions = false;
  g->produce_models = false;
  g->produce_assignments = false;
  g->random_seed = 0;  // 0 means any seed is good
  g->verbosity = 0;
  init_ctx_params(&g->ctx_parameters);
  init_params_to_defaults(&g->parameters);
  g->nthreads = 0;
  g->timeout = 0;
  g->timeout_initialized = false;
  g->interrupted = false;
  g->delegate = NULL;
  g->avtbl = NULL;
  g->info = NULL;
  g->ctx = NULL;
  g->model = NULL;

  init_smt2_stack(&g->stack);
  init_smt2_name_stack(&g->term_names);
  init_smt2_name_stack(&g->type_names);
  init_smt2_name_stack(&g->macro_names);

  init_named_term_stack(&g->named_bools);
  init_named_term_stack(&g->named_asserts);

  init_pvector(&g->model_term_names, 0);

  g->unsat_core = NULL;
  g->unsat_assumptions = NULL;

  init_etk_queue(&g->token_queue);
  init_ivector(&g->token_slices, 0);
  init_ivector(&g->val_vector, 0);

  // print area for get-value
  //  g->pp_area.width = 120;
  g->pp_area.width = 160;
  g->pp_area.height = UINT32_MAX;
  g->pp_area.offset = 0;
  g->pp_area.stretch = false;
  g->pp_area.truncate = false;

  init_cmd_stats(&g->stats);

  init_ivector(&g->assertions, 0);
  g->trivially_unsat = false;
  g->trivially_sat = false;
  g->frozen = false;
}


/*
 * Cleanup: close out and err if different from the defaults
 * - delete all internal structures (except avtbl)
 * - delete the timeout object if it's initialized
 */
static void delete_smt2_globals(smt2_globals_t *g) {
  if (g->timeout_initialized) {
    delete_timeout();
  }
  delete_info_table(g);
  if (g->logic_name != NULL) {
    string_decref(g->logic_name);
    g->logic_name = NULL;
  }
  if (g->ctx != NULL) {
    yices_free_context(g->ctx);
    g->ctx = NULL;
  }
  if (g->model != NULL) {
    yices_free_model(g->model);
    g->model = NULL;
  }
  if (g->efmode) {
    delete_ef_client(&g->ef_client);
  }
  delete_ivector(&g->assertions);

  delete_smt2_stack(&g->stack);
  delete_smt2_name_stack(&g->term_names);
  delete_smt2_name_stack(&g->type_names);
  delete_smt2_name_stack(&g->macro_names);

  delete_named_term_stack(&g->named_bools);
  delete_named_term_stack(&g->named_asserts);

  delete_string_vector(&g->model_term_names);

  if (g->unsat_core != NULL) {
    free_assumptions(g->unsat_core);
    g->unsat_core = NULL;
  }
  if (g->unsat_assumptions != NULL) {
    free_assumptions(g->unsat_assumptions);
    g->unsat_assumptions = NULL;
  }

  delete_etk_queue(&g->token_queue);
  delete_ivector(&g->token_slices);
  delete_ivector(&g->val_vector);

  close_output_file(g);
  close_error_file(g);
  delete_tracer(g);
}


/*
 * Initialize all internal structures
 * - benchmark: if true, the input is assumed to be an SMT-LIB benchmark
 *   (i.e., a set of assertions followed by a single call to check-sat)
 *   In this mode,
 *   - destructive simplifications are allowed.
 *   - push/pop are not supported
 *   - assert can't be used after (check-sat)
 *
 * - timeout = timeout to use (in seconds).
 *   If this is zero, no timeout is used.
 *
 * - print_success = initial setting of the :print-success option.
 *
 * This function is called after yices_init so all Yices internals are ready
 */
void init_smt2(bool benchmark, uint32_t timeout, bool print_success) {
  done = false;
  init_smt2_globals(&__smt2_globals);
  init_attr_vtbl(&avtbl);
  __smt2_globals.avtbl = &avtbl;
  if (benchmark) {
    __smt2_globals.benchmark_mode = true;
    __smt2_globals.global_decls = true;
  }
  __smt2_globals.timeout = timeout;
  __smt2_globals.print_success = print_success;
  check_stack(&__smt2_globals);
}

void init_mt2(bool benchmark, uint32_t timeout, uint32_t nthreads, bool print_success){
  init_smt2(benchmark, timeout, print_success);
  __smt2_globals.nthreads = nthreads;
  //fprintf(stderr, "nthreads = %"PRIu32"\n", nthreads);
}



/*
 * Force verbosity level to k
 */
void smt2_set_verbosity(uint32_t k) {
  __smt2_globals.verbosity = k;
  update_trace_verbosity(&__smt2_globals);
}

/*
 * Enable a trace tag for tracing
 */
void smt2_enable_trace_tag(const char* tag) {
  tracer_t* tracer;

  tracer = get_tracer(&__smt2_globals);
  enable_trace_tag(tracer, tag);
}

/*
 * Force models to be printed in SMT2 format (as much as possible).
 */
void smt2_force_smt2_model_format(void) {
  __smt2_globals.clean_model_format = false;
}


/*
 * Display all statistics
 */
void smt2_show_stats(void) {
  show_statistics(&__smt2_globals);
}


/*
 * Set a delegate:
 * - name = name of an external sat solver to use for QF_BV problems
 */
void smt2_set_delegate(const char *name) {
  assert(name != NULL);
  __smt2_globals.delegate = name;
}


/*
 * Delete all structures and close output/trace files
 */
void delete_smt2(void) {
  delete_smt2_globals(&__smt2_globals);
  delete_attr_vtbl(&avtbl); // must be done last
}


/*
 * Check whether the smt2 solver is ready
 * - this must be true after init_smt2()
 * - this must return false if smt2_exit has been called or after
 *   an unrecoverable error
 */
bool smt2_active(void) {
  return !done;
}


/*
 * TOP-LEVEL SMT2 COMMANDS
 */

/*
 * Print number of calls to a command
 * - cmd = name of this command
 * - calls = number of calls
 */
static void tprint_calls(const char *cmd, uint32_t calls) {
  if (calls == 1) {
    trace_printf(__smt2_globals.tracer, 12, "\n(%s: 1 call)\n", cmd);
  } else {
    trace_printf(__smt2_globals.tracer, 12, "\n(%s: %"PRIu32" calls)\n", cmd, calls);
  }
}

/*
 * Exit function
 */
void smt2_exit(void) {
  done = true;
  report_success();
}


/*
 * Variant: for end-of-file
 */
void smt2_silent_exit(void) {
  done = true;
}


/*
 * Show all formulas asserted so far
 */
void smt2_get_assertions(void) {
  if (check_logic()) {
    print_error("get-assertions is not supported");
  }
}


/*
 * Show the truth value of named Boolean terms
 * (i.e., those that have a :named attribute)
 *
 * Note: the standard says that we should report an error if
 * :produce-assignments is false. We ignore this requirement.
 */
void smt2_get_assignment(void) {
  __smt2_globals.stats.num_get_assignment ++;
  __smt2_globals.stats.num_commands ++;
  tprint_calls("get-assignment", __smt2_globals.stats.num_get_assignment);

  if (check_logic()) {
    show_assignment(&__smt2_globals);
  }
}


/*
 * Show a proof when context is unsat
 */
void smt2_get_proof(void) {
  if (check_logic()) {
    print_error("get-proof is not supported");
  }
}


#if 0
/*
 * Provisional: print the named assertions
 */
static void print_named_assertions(named_term_stack_t *s) {
  uint32_t i, n;
  const char *name;

  n = s->top;
  printf("=== %"PRIu32" named assertions ===\n", n);
  for (i=0; i<n; i++) {
    name = s->data[i].name;
    if (symbol_needs_quotes(name)) {
      printf("   assertion[%"PRIu32"]: name = |%s|, term = %"PRId32"\n", i, name, s->data[i].term);
    } else {
      printf("   assertion[%"PRIu32"]: name = %s, term = %"PRId32"\n", i, name, s->data[i].term);
    }
  }
  printf("\n");
}

#endif


/*
 * Get the unsat core: subset of :named assertions that form an unsat core
 */
void smt2_get_unsat_core(void) {
  __smt2_globals.stats.num_get_unsat_core ++;
  __smt2_globals.stats.num_commands ++;
  tprint_calls("get-unsat-core", __smt2_globals.stats.num_get_unsat_core);

  if (check_logic()) {
    show_unsat_core(&__smt2_globals);
  }
}


/*
 * Get the unsat assumptions: subset of :named assertions that form an unsat core
 */
void smt2_get_unsat_assumptions(void) {
  __smt2_globals.stats.num_get_unsat_assumptions ++;
  __smt2_globals.stats.num_commands ++;
  tprint_calls("get-unsat-assumptions", __smt2_globals.stats.num_get_unsat_assumptions);

  if (check_logic()) {
    show_unsat_assumptions(&__smt2_globals);
  }
}


/*
 * Get the values of terms in the model
 * - the terms are listed in array a
 * - n = number of elements in the array
 *
 * The standard says that we should print an error
 * if :produce-models is false. We don't care about this.
 */
void smt2_get_value(term_t *a, uint32_t n) {
  yices_pp_t printer;
  etk_queue_t *queue;
  ivector_t *slices;
  ivector_t *values;
  model_t *mdl;

  __smt2_globals.stats.num_get_value ++;
  __smt2_globals.stats.num_commands ++;
  tprint_calls("get-value", __smt2_globals.stats.num_get_value);

  if (check_logic()) {
    // make sure we have a model
    mdl = get_model(&__smt2_globals);
    if (mdl == NULL) return;

    // evaluate all terms: store the values in values->data[0 ... n-1]
    values = &__smt2_globals.val_vector;
    evaluate_term_values(mdl, a, n, values);

    queue = &__smt2_globals.token_queue;
    slices = &__smt2_globals.token_slices;
    assert(slices->size == 0);
    assert(good_token(queue, 2) && start_token(queue, 2));
    collect_subexpr(queue, 2, slices);
    assert(slices->size == n);

    init_pretty_printer(&printer, &__smt2_globals);
    print_term_value_list(&printer, &mdl->vtbl, queue, slices->data, values->data, n);
    delete_yices_pp(&printer, true);
    vtbl_empty_queue(&mdl->vtbl); // cleanup the internal queue
    ivector_reset(slices);
    ivector_reset(values);
  }
}


/*
 * Wrapper around strlen:
 * - strlen(s) has type size_t, which may be larger than 32bits
 * - just in case somebody provides a giant string, we use
 *   this wrapper to truncate the length to a 32bit number if it's really big
 * - big means more than MAX_KW_LEN, which can be any constant larger
 *   than the largest keyword defined in smt2_keywords.txt
 */
#define MAX_KW_LEN ((size_t) 1000000)

static uint32_t kwlen(const char *s) {
  size_t l;

  l = strlen(s);
  if (l > MAX_KW_LEN) {
    l = MAX_KW_LEN;
  }
  return (uint32_t) l;
}

/*
 * Checks if the option should be passed to the yices frontend.
 * In other words returns true in the name begins with ":yices-"
 * if so then it also stores the remainder of the string in *option.
 */
#define YICES_SMT2_PREFIX  ":yices-"

static bool is_yices_option(const char *name, const char **option) {
  uint32_t len;

  len = strlen(YICES_SMT2_PREFIX);
  if (strncmp(name, YICES_SMT2_PREFIX, len) == 0) {
    *option = &name[len];
    return true;
  }
  return false;
}


/*
 * Shows the value of the yices option, and returns true, if supported.
 * If not supported it simply returns false.
 */
static bool yices_get_option(const smt2_globals_t *g, yices_param_t p) {
  bool supported;

  supported = true;

  switch (p) {
  case PARAM_VAR_ELIM:
    print_boolean_value(g->ctx_parameters.var_elim);
    break;

  case PARAM_ARITH_ELIM:
    print_boolean_value(g->ctx_parameters.arith_elim);
    break;

  case PARAM_BVARITH_ELIM:
    print_boolean_value(g->ctx_parameters.bvarith_elim);
    break;

  case PARAM_FLATTEN:
    // this activates both flatten or and flatten diseq.
    print_boolean_value(g->ctx_parameters.flatten_or);
    break;

  case PARAM_LEARN_EQ:
    print_boolean_value(g->ctx_parameters.eq_abstraction);
    break;

  case PARAM_KEEP_ITE:
    print_boolean_value(g->ctx_parameters.keep_ite);
    break;

  case PARAM_FAST_RESTARTS:
    print_boolean_value(g->parameters.fast_restart);
    break;

  case PARAM_C_THRESHOLD:
    print_uint32_value(g->parameters.c_threshold);
    break;

  case PARAM_C_FACTOR:
    print_float_value(g->parameters.c_factor);
    break;

  case PARAM_D_THRESHOLD:
    print_uint32_value(g->parameters.d_threshold);
    break;

  case PARAM_D_FACTOR:
    print_float_value(g->parameters.c_factor);
    break;

  case PARAM_R_THRESHOLD:
    print_uint32_value(g->parameters.r_threshold);
    break;

  case PARAM_R_FRACTION:
    print_float_value(g->parameters.r_fraction);
    break;

  case PARAM_R_FACTOR:
    print_float_value(g->parameters.r_factor);
    break;

  case PARAM_VAR_DECAY:
    print_float_value(g->parameters.var_decay);
    break;

  case PARAM_RANDOMNESS:
    print_float_value(g->parameters.randomness);
    break;

  case PARAM_RANDOM_SEED:
    print_uint32_value(g->parameters.random_seed);
    break;

  case PARAM_BRANCHING:
    print_string_value(branching2string[g->parameters.branching]);
    break;

  case PARAM_CLAUSE_DECAY:
    print_float_value(g->parameters.clause_decay);
    break;

  case PARAM_CACHE_TCLAUSES:
    print_boolean_value(g->parameters.cache_tclauses);
    break;

  case PARAM_TCLAUSE_SIZE:
    print_uint32_value(g->parameters.tclause_size);
    break;

  case PARAM_DYN_ACK:
    print_boolean_value(g->parameters.use_dyn_ack);
    break;

  case PARAM_DYN_BOOL_ACK:
    print_boolean_value(g->parameters.use_bool_dyn_ack);
    break;

  case PARAM_OPTIMISTIC_FCHECK:
    print_boolean_value(g->parameters.use_optimistic_fcheck);
    break;

  case PARAM_MAX_ACK:
    print_uint32_value(g->parameters.max_ackermann);
    break;

  case PARAM_MAX_BOOL_ACK:
    print_uint32_value(g->parameters.max_boolackermann);
    break;

  case PARAM_AUX_EQ_QUOTA:
    print_uint32_value(g->parameters.aux_eq_quota);
    break;

  case PARAM_AUX_EQ_RATIO:
    print_float_value(g->parameters.aux_eq_ratio);
    break;

  case PARAM_DYN_ACK_THRESHOLD:
    print_uint32_value((uint32_t) g->parameters.dyn_ack_threshold);
    break;

  case PARAM_DYN_BOOL_ACK_THRESHOLD:
    print_uint32_value((uint32_t) g->parameters.dyn_bool_ack_threshold);
    break;

  case PARAM_MAX_INTERFACE_EQS:
    print_uint32_value(g->parameters.max_interface_eqs);
    break;

  case PARAM_EAGER_LEMMAS:
    print_boolean_value(g->ctx_parameters.splx_eager_lemmas);
    break;

  case PARAM_ICHECK:
    print_boolean_value(g->ctx_parameters.splx_periodic_icheck);
    break;

  case PARAM_SIMPLEX_PROP:
    print_boolean_value(g->parameters.use_simplex_prop);
    break;

  case PARAM_SIMPLEX_ADJUST:
    print_boolean_value(g->parameters.adjust_simplex_model);
    break;

  case PARAM_PROP_THRESHOLD:
    print_uint32_value(g->parameters.max_prop_row_size);
    break;

  case PARAM_BLAND_THRESHOLD:
    print_uint32_value(g->parameters.bland_threshold);
    break;

  case PARAM_ICHECK_PERIOD:
    print_uint32_value(g->parameters.integer_check_period);
    break;

  case PARAM_MAX_UPDATE_CONFLICTS:
    print_uint32_value(g->parameters.max_update_conflicts);
    break;

  case PARAM_MAX_EXTENSIONALITY:
    print_uint32_value(g->parameters.max_extensionality);
    break;

  case PARAM_EF_FLATTEN_IFF:
    print_boolean_value(g->ef_client.ef_parameters.flatten_iff);
    break;

  case PARAM_EF_FLATTEN_ITE:
    print_boolean_value(g->ef_client.ef_parameters.flatten_ite);
    break;

  case PARAM_EF_GEN_MODE:
    print_string_value(efgen2string[g->ef_client.ef_parameters.gen_mode]);
    break;

  case PARAM_EF_MAX_SAMPLES:
    print_uint32_value(g->ef_client.ef_parameters.max_samples);
    break;

  case PARAM_EF_MAX_ITERS:
    print_uint32_value(g->ef_client.ef_parameters.max_iters);
    break;

  case PARAM_UNKNOWN:
  default:
    freport_bug(g->err,"invalid parameter id in 'yices_get_option'");
    break;
  }

  return supported;
}

/*
 * Get the value of an option
 * - name = option name (a keyword)
 */
void smt2_get_option(const char *name) {
  smt2_globals_t *g;
  char *s;
  smt2_keyword_t kw;
  uint32_t n;
  const char* yices_option;
  yices_param_t p;

  g = &__smt2_globals;
  n = kwlen(name);
  kw = smt2_string_to_keyword(name, n);
  switch (kw) {
  case SMT2_KW_DIAGNOSTIC_OUTPUT:
    s = g->err_name;
    if (s == NULL) {
      assert(g->err == stderr);
      s = "stderr";
    }
    print_string_value(s);
    break;

  case SMT2_KW_GLOBAL_DECLARATIONS:
    print_boolean_value(g->global_decls);
    break;

  case SMT2_KW_PRINT_SUCCESS:
    print_boolean_value(g->print_success);
    break;

  case SMT2_KW_PRODUCE_ASSIGNMENTS:
    print_boolean_value(g->produce_assignments);
    break;

  case SMT2_KW_PRODUCE_MODELS:
    print_boolean_value(g->produce_models);
    break;

  case SMT2_KW_RANDOM_SEED:
    print_uint32_value(g->random_seed);
    break;

  case SMT2_KW_REGULAR_OUTPUT:
    s = g->out_name;
    if (s == NULL) {
      assert(g->out == stdout);
      s = "stdout";
    }
    print_string_value(s);
    break;

  case SMT2_KW_VERBOSITY:
    print_uint32_value(g->verbosity);
    break;

  case SMT2_KW_PRODUCE_UNSAT_ASSUMPTIONS:
    print_boolean_value(g->produce_unsat_assumptions);
    break;

  case SMT2_KW_PRODUCE_UNSAT_CORES:
    print_boolean_value(g->produce_unsat_cores);
    break;

  case SMT2_KW_EXPAND_DEFINITIONS:
  case SMT2_KW_INTERACTIVE_MODE:
  case SMT2_KW_PRODUCE_ASSERTIONS:
  case SMT2_KW_PRODUCE_PROOFS:
  case SMT2_KW_REPRODUCIBLE_RESOURCE_LIMIT:
    unsupported_option();
    break;

  default:
    // may be a Yices option
    if (is_yices_option(name, &yices_option)) {
      p = find_param(yices_option);
      if (p != PARAM_UNKNOWN) {
        assert(0 <= p && p < NUM_PARAMETERS);
        if (! yices_get_option(g, p)) {
          unsupported_option();
        }
      } else {
        unsupported_option();
      }
    } else {
      unsupported_option();
    }
    break;
  }

  flush_out();
}


/*
 * Check whether smtlib_version is set and if so print it
 */
static void show_smtlib_version(const smt2_globals_t *g) {
  switch (g->smtlib_version) {
  case 2000:
    print_kw_symbol_pair(":smt-lib-version", "2.0");
    break;

  case 2500:
    print_kw_symbol_pair(":smt-lib-version", "2.5");
    break;

  case 2600:
    print_kw_symbol_pair(":smt-lib-version", "2.6");
    break;

  default:
    print_kw_symbol_pair(":smt-lib-version", "unknown");
    break;
  }
}


/*
 * Get some info
 * - name = keyword
 */
void smt2_get_info(const char *name) {
  smt2_globals_t *g;
  smt2_keyword_t kw;
  uint32_t n;
  aval_t value;

  n = kwlen(name);
  kw = smt2_string_to_keyword(name, n);
  switch (kw) {
  case SMT2_KW_ALL_STATISTICS:
    show_statistics(&__smt2_globals);
    break;

  case SMT2_KW_ASSERTION_STACK_LEVELS:
    print_kw_uint64_pair(name, __smt2_globals.stack.levels);
    break;

  case SMT2_KW_AUTHORS:
    print_kw_string_pair(name, yices_authors);
    break;

  case SMT2_KW_ERROR_BEHAVIOR:
    print_kw_symbol_pair(name, error_behavior);
    break;

  case SMT2_KW_NAME:
    print_kw_string_pair(name, yices_name);
    break;

  case SMT2_KW_REASON_UNKNOWN:
    explain_unknown_status(&__smt2_globals);
    break;

  case SMT2_KW_VERSION:
    print_kw_string_pair(name, yices_version);
    break;

  case SMT2_KW_SMT_LIB_VERSION:
    show_smtlib_version(&__smt2_globals);
    break;

  default:
    g = &__smt2_globals;
    if (has_info(g, name, &value)) {
      print_kw_value_pair(g, name, value);
    } else {
      print_error("no info for %s", name);
    }
    break;
  }

  flush_out();
}



/*
 * Attempt to convert value to a parameter value:
 * - value is an attribute value (SMT2 style)
 * - if this can't be done, store PARAM_ERROR in param_val
 * - avalue can be negative here.
 */
static void aval2param_val(aval_t avalue, param_val_t *param_val) {
  smt2_globals_t *g;
  rational_t *rational;
  char* symbol;

  g = &__smt2_globals;

  if (avalue < 0) {
    param_val->tag = PARAM_VAL_ERROR;
    return;
  }

  switch (aval_tag(g->avtbl, avalue)) {
  case ATTR_RATIONAL:
    rational = aval_rational(g->avtbl, avalue);
    param_val->tag = PARAM_VAL_RATIONAL;
    param_val->val.rational = rational;
    break;

  case ATTR_SYMBOL:
    symbol = aval_symbol(g->avtbl, avalue);
    // We use the SMT2 conventions here: True/False are capitalized
    // NO THEY ARE NOT
    if (strcmp(symbol, "true") == 0) {
      param_val->tag = PARAM_VAL_TRUE;
    } else if (strcmp(symbol, "false") == 0) {
      param_val->tag = PARAM_VAL_FALSE;
    } else {
      param_val->tag = PARAM_VAL_SYMBOL;
      param_val->val.symbol = symbol;
    }
    break;

  case ATTR_STRING:
  case ATTR_BV:
  case ATTR_LIST:
    param_val->tag = PARAM_VAL_ERROR;
    break;

  case ATTR_DELETED:
    freport_bug(g->err, "smt2_commands: attribute deleted");
    break;
  }
}

static void yices_set_option(smt2_globals_t *g, const char *param, const param_val_t *val) {
  bool tt;
  int32_t n;
  double x;
  branch_t b;
  ef_gen_option_t gen;
  char* reason;
  context_t *context;
  bool unsupported;   //keep track of those we punt on

  unsupported = false;
  reason = NULL;

  switch (find_param(param)) {
  case PARAM_VAR_ELIM:
    if (param_val_to_bool(param, val, &tt, &reason)) {
      g->ctx_parameters.var_elim = tt;
      context = g->ctx;
      if (context != NULL) {
        if (tt) {
          enable_variable_elimination(context);
        } else {
          disable_variable_elimination(context);
        }
      }
    }
    break;

  case PARAM_ARITH_ELIM:
    if (param_val_to_bool(param, val, &tt, &reason)) {
      g->ctx_parameters.arith_elim = tt;
      context = g->ctx;
      if (context != NULL) {
        if (tt) {
          enable_arith_elimination(context);
        } else {
          disable_arith_elimination(context);
        }
      }
    }
    break;

  case PARAM_BVARITH_ELIM:
    if (param_val_to_bool(param, val, &tt, &reason)) {
      g->ctx_parameters.bvarith_elim = tt;
      context = g->ctx;
      if (context != NULL) {
        if (tt) {
          enable_bvarith_elimination(context);
        } else {
          disable_bvarith_elimination(context);
        }
      }
    }
    break;

  case PARAM_FLATTEN:
    if (param_val_to_bool(param, val, &tt, &reason)) {
      g->ctx_parameters.flatten_or = tt;
      context = g->ctx;
      if (context != NULL) {
        if (tt) {
          enable_diseq_and_or_flattening(context);
        } else {
          disable_diseq_and_or_flattening(context);
        }
      }
    }
    break;

  case PARAM_LEARN_EQ:
    if (param_val_to_bool(param, val, &tt, &reason)) {
      g->ctx_parameters.eq_abstraction = tt;
      context = g->ctx;
      if (context != NULL) {
        if (tt) {
          enable_eq_abstraction(context);
        } else {
          disable_eq_abstraction(context);
        }
      }
    }
    break;

  case PARAM_KEEP_ITE:
    if (param_val_to_bool(param, val, &tt, &reason)) {
      g->ctx_parameters.keep_ite = tt;
      context = g->ctx;
      if (context != NULL) {
        if (tt) {
          enable_keep_ite(context);
        } else {
          disable_keep_ite(context);
        }
      }
    }
    break;

  case PARAM_FAST_RESTARTS:
    if (param_val_to_bool(param, val, &tt, &reason)) {
      g->parameters.fast_restart = tt;
    }
    break;

  case PARAM_C_THRESHOLD:
    if (param_val_to_pos32(param, val, &n, &reason)) {
      g->parameters.c_threshold = n;
    }
    break;

  case PARAM_C_FACTOR:
    if (param_val_to_factor(param, val, &x, &reason)) {
      g->parameters.c_factor = x;
    }
    break;

  case PARAM_D_THRESHOLD:
    if (param_val_to_pos32(param, val, &n, &reason)) {
      g->parameters.d_threshold = n;
    }
    break;

  case PARAM_D_FACTOR:
    if (param_val_to_factor(param, val, &x, &reason)) {
      g->parameters.d_factor = x;
    }
    break;

  case PARAM_R_THRESHOLD:
    if (param_val_to_pos32(param, val, &n, &reason)) {
      g->parameters.r_threshold = n;
    }
    break;

  case PARAM_R_FRACTION:
    if (param_val_to_ratio(param, val, &x, &reason)) {
      g->parameters.r_fraction = x;
    }
    break;

  case PARAM_R_FACTOR:
    if (param_val_to_factor(param, val, &x, &reason)) {
      g->parameters.r_factor = x;
    }
    break;

  case PARAM_VAR_DECAY:
    if (param_val_to_ratio(param, val, &x, &reason)) {
      g->parameters.var_decay = x;
    }
    break;

  case PARAM_RANDOMNESS:
    if (param_val_to_ratio(param, val, &x, &reason)) {
      g->parameters.randomness = x;
    }
    break;

  case PARAM_RANDOM_SEED:
    if (param_val_to_int32(param, val, &n, &reason)) {
      g->parameters.random_seed = (uint32_t) n;
    }
    break;

  case PARAM_BRANCHING:
    if (param_val_to_branching(param, val, &b, &reason)) {
      g->parameters.branching = b;
    }
    break;

  case PARAM_CLAUSE_DECAY:
    if (param_val_to_ratio(param, val, &x, &reason)) {
      g->parameters.clause_decay = x;
    }
    break;

  case PARAM_CACHE_TCLAUSES:
    if (param_val_to_bool(param, val, &tt, &reason)) {
      g->parameters.cache_tclauses = tt;
    }
    break;

  case PARAM_TCLAUSE_SIZE:
    if (param_val_to_pos32(param, val, &n, &reason)) {
      g->parameters.tclause_size = n;
    }
    break;

  case PARAM_DYN_ACK:
    if (param_val_to_bool(param, val, &tt, &reason)) {
      g->parameters.use_dyn_ack = tt;
    }
    break;

  case PARAM_DYN_BOOL_ACK:
    if (param_val_to_bool(param, val, &tt, &reason)) {
      g->parameters.use_bool_dyn_ack = tt;
    }
    break;

  case PARAM_OPTIMISTIC_FCHECK:
    if (param_val_to_bool(param, val, &tt, &reason)) {
      g->parameters.use_optimistic_fcheck = tt;
    }
    break;

  case PARAM_MAX_ACK:
    if (param_val_to_pos32(param, val, &n, &reason)) {
      g->parameters.max_ackermann = n;
    }
    break;

  case PARAM_MAX_BOOL_ACK:
    if (param_val_to_pos32(param, val, &n, &reason)) {
      g->parameters.max_boolackermann = n;
    }
    break;

  case PARAM_AUX_EQ_QUOTA:
    if (param_val_to_pos32(param, val, &n, &reason)) {
      g->parameters.aux_eq_quota = n;
    }
    break;

  case PARAM_AUX_EQ_RATIO:
    if (param_val_to_posfloat(param, val, &x, &reason)) {
      g->parameters.aux_eq_ratio = x;
    }
    break;

  case PARAM_DYN_ACK_THRESHOLD:
    if (param_val_to_pos16(param, val, &n, &reason)) {
      g->parameters.dyn_ack_threshold = (uint16_t) n;
    }
    break;

  case PARAM_DYN_BOOL_ACK_THRESHOLD:
    if (param_val_to_pos16(param, val, &n, &reason)) {
      g->parameters.dyn_bool_ack_threshold = (uint16_t) n;
    }
    break;

  case PARAM_MAX_INTERFACE_EQS:
    if (param_val_to_pos32(param, val, &n, &reason)) {
      g->parameters.max_interface_eqs = n;
    }
    break;

  case PARAM_EAGER_LEMMAS:
    if (param_val_to_bool(param, val, &tt, &reason)) {
      g->ctx_parameters.splx_eager_lemmas = tt;
      context = g->ctx;
      if (context != NULL) {
        if (tt) {
          enable_splx_eager_lemmas(context);
        } else {
          disable_splx_eager_lemmas(context);
        }
      }
    }
    break;

  case PARAM_SIMPLEX_PROP:
    if (param_val_to_bool(param, val, &tt, &reason)) {
      g->parameters.use_simplex_prop = tt;
    }
    break;

  case PARAM_SIMPLEX_ADJUST:
    if (param_val_to_bool(param, val, &tt, &reason)) {
      g->parameters.adjust_simplex_model = tt;
    }
    break;

  case PARAM_PROP_THRESHOLD:
    if (param_val_to_nonneg32(param, val, &n, &reason)) {
      g->parameters.max_prop_row_size = n;
    }
    break;

  case PARAM_BLAND_THRESHOLD:
    if (param_val_to_pos32(param, val, &n, &reason)) {
      g->parameters.bland_threshold = n;
    }
    break;

  case PARAM_ICHECK:
    if (param_val_to_bool(param, val, &tt, &reason)) {
      g->ctx_parameters. splx_periodic_icheck = tt;
      context = g->ctx;
      if (context != NULL) {
        if (tt) {
          enable_splx_periodic_icheck(context);
        } else {
          disable_splx_periodic_icheck(context);
        }
      }
    }
    break;

  case PARAM_ICHECK_PERIOD:
    if (param_val_to_pos32(param, val, &n, &reason)) {
      g->parameters.integer_check_period = n;
    }
    break;

  case PARAM_MAX_UPDATE_CONFLICTS:
    if (param_val_to_pos32(param, val, &n, &reason)) {
      g->parameters.max_update_conflicts = n;
    }
    break;

  case PARAM_MAX_EXTENSIONALITY:
    if (param_val_to_pos32(param, val, &n, &reason)) {
      g->parameters.max_extensionality = n;
    }
    break;

  case PARAM_EF_FLATTEN_IFF:
    if (param_val_to_bool(param, val, &tt, &reason)) {
      g->ef_client.ef_parameters.flatten_iff = tt;
    }
    break;

  case PARAM_EF_FLATTEN_ITE:
    if (param_val_to_bool(param, val, &tt, &reason)) {
      g->ef_client.ef_parameters.flatten_ite = tt;
    }
    break;

  case PARAM_EF_GEN_MODE:
    if (param_val_to_genmode(param, val, &gen, &reason)) {
      g->ef_client.ef_parameters.gen_mode = gen;
    }
    break;

  case PARAM_EF_MAX_SAMPLES:
    if (param_val_to_nonneg32(param, val, &n, &reason)) {
      g->ef_client.ef_parameters.max_samples = n;
    }
    break;

  case PARAM_EF_MAX_ITERS:
    if (param_val_to_pos32(param, val, &n, &reason)) {
      g->ef_client.ef_parameters.max_iters = n;
    }
    break;

  case PARAM_MCSAT_NRA_MGCD:
    if (param_val_to_bool(param, val, &tt, &reason)) {
      g->mcsat_options.nra_mgcd = tt;
    }
    break;

  case PARAM_MCSAT_NRA_NLSAT:
    if (param_val_to_bool(param, val, &tt, &reason)) {
      g->mcsat_options.nra_nlsat = tt;
    }
    break;

  case PARAM_MCSAT_NRA_BOUND:
    if (param_val_to_bool(param, val, &tt, &reason)) {
      g->mcsat_options.nra_bound = tt;
    }
    break;

  case PARAM_MCSAT_NRA_BOUND_MIN:
    if (param_val_to_pos32(param, val, &n, &reason)) {
      g->mcsat_options.nra_bound_min = n;
    }
    break;

  case PARAM_MCSAT_NRA_BOUND_MAX:
    if (param_val_to_pos32(param, val, &n, &reason)) {
      g->mcsat_options.nra_bound_max = n;
    }
    break;

  case PARAM_UNKNOWN:
  default:
    unsupported = true;
    break;
  }

  if (unsupported) {
    unsupported_option();
    flush_out();
  } else if (reason != NULL) {
    print_error("in (set-option "YICES_SMT2_PREFIX"%s ...): %s", param, reason);
  } else {
    report_success();
  }
}




/*
 * Set an option:
 * - name = option name (keyword)
 * - value = value (either stored in:
 *
 *  the parameters struct
 *  the ef_parametrs struct, or
 *  the attribute_value table)
 *
 * SMT2 allows the syntax (set-option :keyword). In such a case,
 * this function is called with value = NULL_VALUE (i.e., -1).
 */
void smt2_set_option(const char *name, aval_t value) {
  smt2_globals_t *g;
  smt2_keyword_t kw;
  uint32_t n;
  const char* yices_option;
  param_val_t param_val;

  g = &__smt2_globals;

  n = kwlen(name);
  kw = smt2_string_to_keyword(name, n);

  switch (kw) {
  case SMT2_KW_DIAGNOSTIC_OUTPUT:
    // required
    set_error_file(g, name, value);
    break;

  case SMT2_KW_GLOBAL_DECLARATIONS:
    if (option_can_be_set(name)) {
      set_boolean_option(g, name, value, &g->global_decls);
    }
    break;

  case SMT2_KW_PRINT_SUCCESS:
    // required
    set_boolean_option(g, name, value, &g->print_success);
    break;

  case SMT2_KW_PRODUCE_ASSIGNMENTS:
    // optional: if true, get-assignment can be used
    if (option_can_be_set(name)) {
      set_boolean_option(g, name, value, &g->produce_assignments);
    }
    break;

  case SMT2_KW_PRODUCE_MODELS:
    // optional: if true, get-value can be used
    if (option_can_be_set(name)) {
      set_boolean_option(g, name, value, &g->produce_models);
    }
    break;

  case SMT2_KW_RANDOM_SEED:
    // optional
    set_uint32_option(g, name, value, &g->random_seed);
    break;

  case SMT2_KW_REGULAR_OUTPUT:
    // required
    set_output_file(g, name, value);
    break;

  case SMT2_KW_VERBOSITY:
    // optional
    set_verbosity(g, name, value);
    break;

  case SMT2_KW_PRODUCE_UNSAT_ASSUMPTIONS:
    // optional: if true, get-unsat-assumptions can be used
    if (option_can_be_set(name)) {
      set_unsat_assumption_option(g, name, value);
    }
    break;

  case SMT2_KW_PRODUCE_UNSAT_CORES:
    // optional: if true,  get-unsat-cores can be used
    if (option_can_be_set(name)) {
      set_unsat_core_option(g, name, value);
    }
    break;

  case SMT2_KW_EXPAND_DEFINITIONS:
  case SMT2_KW_INTERACTIVE_MODE:
  case SMT2_KW_PRODUCE_ASSERTIONS:
  case SMT2_KW_PRODUCE_PROOFS:
  case SMT2_KW_REPRODUCIBLE_RESOURCE_LIMIT:
    unsupported_option();
    flush_out();
    break;

  default:
    // may be a Yices option
    if (is_yices_option(name, &yices_option)) {
      aval2param_val(value, &param_val);
      yices_set_option(g, yices_option, &param_val);
    } else {
      unsupported_option();
      flush_out();
    }
    break;
  }
}


/*
 * Set some info field
 * - same conventions as set_option
 */
void smt2_set_info(const char *name, aval_t value) {
  smt2_globals_t *g;
  smt2_keyword_t kw;
  uint32_t n, version;

  g = &__smt2_globals;

  n = kwlen(name);
  kw = smt2_string_to_keyword(name, n);

  switch (kw) {
  case SMT2_KW_ALL_STATISTICS:
  case SMT2_KW_ASSERTION_STACK_LEVELS:
  case SMT2_KW_AUTHORS:
  case SMT2_KW_ERROR_BEHAVIOR:
  case SMT2_KW_NAME:
  case SMT2_KW_REASON_UNKNOWN:
  case SMT2_KW_VERSION:
    print_error("can't overwrite %s", name);
    break;

  case SMT2_KW_SMT_LIB_VERSION:
    // quick hack to switch parser if 2.5 is selected
    if (g->smtlib_version != 0) {
      print_error("can't set :smt-lib-version twice");
    } else if (aval_is_known_version(g->avtbl, value, &version)) {
      assert(version == 2000 || version == 2500 || version == 2600);
      g->smtlib_version = version;
      if (version >= 2500) {
        smt2_lexer_activate_two_dot_five();
      }
      report_success();
    } else {
      print_error("unsupported :smt-lib-version");
    }
    break;

  default:
    add_info(g, name, value);
    report_success();
    break;
  }
}


/*
 * Set the logic:
 * - name = logic name (using the SMT-LIB conventions)
 */
void smt2_set_logic(const char *name) {
  smt_logic_t code;
  context_arch_t arch;

  if (__smt2_globals.logic_code != SMT_UNKNOWN) {
    print_error("the logic is already set");
    return;
  }

  code = smt_logic_code(name);
  if (code == SMT_UNKNOWN) {
    print_error("unknown logic: %s", name);
    return;
  }

  if (logic_is_supported_by_ef(code)) {
    __smt2_globals.efmode = true;
    arch = ef_arch_for_logic(code);
  } else if (logic_is_supported(code)) {
    __smt2_globals.efmode = false;
    arch = arch_for_logic(code);
  } else {
    print_error("logic %s is not supported", name);
    return;
  }

  if (! logic_is_official(code)) {
    trace_printf(__smt2_globals.tracer, 2, "(Warning: logic %s is not an official SMT-LIB logic)\n", name);
  }

  // if mcsat was requested, check whether the logic is supported by the MCSAT solver
  if (__smt2_globals.mcsat && !logic_is_supported_by_mcsat(code)) {
    print_error("logic %s is not supported by the mscat solver", name);
    return;
  }

  // if the logic requires MCSAT, check whether this was compiled withn MCSAT support
  if (logic_requires_mcsat(code) && !yices_has_mcsat()) {
    print_error("logic %s is not supported since yices was not built with mcsat support", name);
    return;
  }

  // in efmode : can't use the mcsat solver and must not be incremental
  if (__smt2_globals.efmode) {
    if (__smt2_globals.mcsat) {
      print_error("the mcsat solver does not support quantifiers");
      return;
    }
    if (! __smt2_globals.benchmark_mode) {
      print_error("the exists/forall solver does not work in incremental mode");
      return;
    }
    if (__smt2_globals.produce_unsat_cores || __smt2_globals.produce_unsat_assumptions) {
      print_error("the exists/forall solver does not support unsat cores");
      return;
    }
  }

  // if unsat cores or unsat assumptions are requested, we can't use the mcsat solver
  if (__smt2_globals.produce_unsat_cores || __smt2_globals.produce_unsat_assumptions) {
    if (__smt2_globals.mcsat) {
      print_error("the mcsat solver does not support unsat cores");
      return;
    }
    if (arch == CTX_ARCH_MCSAT) {
      print_error("unsat cores are not supported in logic %s", name);
      return;
    }
  }

  smt2_lexer_activate_logic(code);
  __smt2_globals.logic_code = code;
  __smt2_globals.logic_name = clone_string(name);
  string_incref(__smt2_globals.logic_name);

  /*
   * In incremental mode: initialize the context
   */
  if (! __smt2_globals.benchmark_mode) {
    init_smt2_context(&__smt2_globals);
    init_search_parameters(&__smt2_globals);
    save_ctx_params(&__smt2_globals.ctx_parameters, __smt2_globals.ctx);
  } else {
    // in benchmark mode (or exists/forall) set the parameters to defaults for the logic
    // the context is not initialized yet
    default_ctx_params(&__smt2_globals.ctx_parameters, code, arch, CTX_MODE_ONECHECK);
    yices_set_default_params(&__smt2_globals.parameters, code, arch, CTX_MODE_ONECHECK);
  }

  report_success();
}




/*
 * Push
 * - n = number of scopes to push
 * - if n = 0, nothing should be done
 */
void smt2_push(uint32_t n) {
  smt2_globals_t *g;

  __smt2_globals.stats.num_push ++;
  __smt2_globals.stats.num_commands ++;
  tprint_calls("push", __smt2_globals.stats.num_push);

  if (check_logic()) {
    g = &__smt2_globals;
    if (g->benchmark_mode) {
      print_error("push is not allowed in non-incremental mode");
    } else {
      if (n > 0) {
        /*
         * NOTE: g->stacks.levels is 64 bits and MAX_SMT2_STACK_SIZE
         * is less than 32bits so smt2_stack_push can't cause a
         * numerical overflow.
         */
        smt2_stack_push(&g->stack, n, g->term_names.top, g->type_names.top, g->macro_names.top,
                        g->named_bools.top, g->named_asserts.top);
        ctx_push(g);
        check_stack(g);
      }
      report_success();
    }
  }
}


/*
 * Pop:
 * - n = number of scopes to remove
 * - if n = 0 nothing should be done
 * - if n > total number of scopes then an error should be printed
 *   and nothing done
 */
void smt2_pop(uint32_t n) {
  smt2_globals_t *g;
  smt2_push_rec_t *r;
  uint32_t m;

  g = &__smt2_globals;

  g->stats.num_pop ++;
  g->stats.num_commands ++;

  tprint_calls("pop", g->stats.num_pop);

  if (check_logic()) {
    if (g->benchmark_mode) {
      print_error("pop is not allowed in non-incremental mode");
    } else if (n == 0) {
      // do nothing
      report_success();
    } else {
      if (n > g->stack.levels) {
        if (g->stack.levels > 1) {
          print_error("can't pop more than %"PRIu64" levels", g->stack.levels);
        } else if (g->stack.levels > 0) {
          print_error("can't pop more than one level");
        } else {
          print_error("pop not allowed at the bottom level");
        }
      } else {
        m = 0; // number of levels removed
        do {
          r = smt2_stack_top(&g->stack);
          m += r->multiplicity;

          // remove declarations: this has no effect if g->global_decls is true
          smt2_pop_term_names(&g->term_names, r->term_decls);
          smt2_pop_type_names(&g->type_names, r->type_decls);
          smt2_pop_macro_names(&g->macro_names, r->macro_decls);

          // remove the named booleans and named assertions
          pop_named_terms(&g->named_bools, r->named_bools);
          pop_named_terms(&g->named_asserts, r->named_asserts);

          // pop on g->ctx
          ctx_pop(g);
          smt2_stack_pop(&g->stack);
        } while (n > m);

        if (n < m) {
          // push (m - n)
          smt2_stack_push(&g->stack, m - n, g->term_names.top, g->type_names.top, g->macro_names.top,
                          g->named_bools.top, g->named_asserts.top);
          ctx_push(g);
        }

        check_stack(g);

        // call the garbage collector
        if (g->term_names.deletions > 1000) {
          yices_garbage_collect(NULL, 0, NULL, 0, true);
          g->term_names.deletions = 0;
        }

        report_success();
      }
    }
  }
}


/*
 * Assert one formula t
 * - special is true if t is a :named assertion
 */
void smt2_assert(term_t t, bool special) {
  smt2_globals_t *g;

  g = &__smt2_globals;

  g->stats.num_assert ++;
  g->stats.num_commands ++;
  tprint_calls("assert", g->stats.num_assert);

  if (check_logic()) {
    if (yices_term_is_bool(t)) {
      if (g->benchmark_mode) {
        /*
         * NOT INCREMENTAL
         */
        if (g->efmode && g->ef_client.efdone) {
          print_error("more assertions are not allowed after solving");
        } else if (g->frozen) {
          print_error("assertions are not allowed after (check-sat) in non-incremental mode");
        } else {
          /*
           * if produce unsat core is set and t is special,
           * we just skip it. The term is stored in the named_asserts table
           * and will be treated as an assumption when check-sat is called.
           */
          if (!special || !g->produce_unsat_cores) {
            add_delayed_assertion(g, t);
          } else {
            trace_printf(g->tracer, 20, "(skipping named assertion)\n");
          }
          report_success();
        }

      } else {
        /*
         * INCREMENTAL
         */
        cleanup_context(g);
        if (!special || !g->produce_unsat_cores) {
          add_assertion(g, t);
        } else {
          trace_printf(g->tracer, 20, "(skipping named assertion)\n");
          report_success();
        }
      }
    } else {
      // not a Boolean term
      print_error("type error in assert: Boolean term required");
    }
  }
}



#ifdef THREAD_SAFE

/*
 * PROVISIONAL CODE FOR TESTING MULTIPLE SOLVERS & CONTEXTS
 * IN SEPARATE THREADS
 */

static yices_thread_result_t YICES_THREAD_ATTR check_delayed_assertions_thread(void* arg){
  thread_data_t* tdata = (thread_data_t *)arg;
  FILE* output = tdata->output;
  smt2_globals_t *g = (smt2_globals_t *)tdata->extra;

  g->out = output;   // /tmp/check_delayed_assertions_thread_<thread index>.txt
  g->err = output;   // /tmp/check_delayed_assertions_thread_<thread index>.txt

  check_delayed_assertions(g);

  return yices_thread_exit();
}

#endif


/*
 * Check satisfiability of the current set of assertions
 */
void smt2_check_sat(void) {
  __smt2_globals.stats.num_check_sat ++;
  __smt2_globals.stats.num_commands ++;
  tprint_calls("check-sat", __smt2_globals.stats.num_check_sat);

  if (check_logic()) {
    if (__smt2_globals.benchmark_mode) {
      /*
       * Non incremental
       */
      if (__smt2_globals.efmode) {
        efsolve_cmd(&__smt2_globals);
      } else if (__smt2_globals.frozen) {
        print_error("multiple calls to (check-sat) are not allowed in non-incremental mode");
      } else if (__smt2_globals.produce_unsat_cores) {
        delayed_assertions_unsat_core(&__smt2_globals);
      } else {
<<<<<<< HEAD
        //	show_delayed_assertions(&__smt2_globals);
#ifndef THREAD_SAFE
	check_delayed_assertions(&__smt2_globals);
#else
        if (__smt2_globals.nthreads == 0) {
          check_delayed_assertions(&__smt2_globals);
        } else {
          bool success = true;
          uint32_t index;
          //mayhem
          smt2_globals_t *garray =  (smt2_globals_t *)safe_malloc(__smt2_globals.nthreads * sizeof(smt2_globals_t));
          for(index = 0; index < __smt2_globals.nthreads; index++){
            garray[index] = __smt2_globals;  // just copy them for now.
            garray[index].tracer = NULL;     // only main thread can use this.
          }
          launch_threads(__smt2_globals.nthreads, garray, sizeof(smt2_globals_t), "check_delayed_assertions_thread", check_delayed_assertions_thread, true);
          fprintf(stderr, "All threads finished. Now computing check_delayed_assertions in main thread.\n");
          check_delayed_assertions(&__smt2_globals);
          //could check that they are all OK
          smt_status_t main_answer = yices_context_status(__smt2_globals.ctx);
          for (index = 0; index < __smt2_globals.nthreads; index++) {
            smt_status_t answer = yices_context_status(garray[index].ctx);

            if (answer != main_answer) {
              success = false;
            }
            //free the model if there is one, and free the context.
            //IAM: valgrind says there is no leak here. This is puzzling.
          }
          if (success) {
            fprintf(stderr, "SUCCESS: All threads agree.\n");
          } else {
            fprintf(stderr, "FAILURE: Threads disagree.\n");
	  }
          safe_free(garray);
        }
#endif
=======
	//	show_delayed_assertions(&__smt2_globals);
        check_delayed_assertions(&__smt2_globals);
>>>>>>> e9aee65f
      }
    } else {
      /*
       * Incremental
       */
      if (__smt2_globals.produce_unsat_cores) {
        ctx_unsat_core(&__smt2_globals);
      } else {
        ctx_check_sat(&__smt2_globals);
      }
    }
  }
}


/*
 * Check whether the logic requires mcsat or the mcsat flag is set.
 * In either case, check_sat_assuming is not supported.
 */
static bool mcsat_is_required(smt2_globals_t *g) {
  assert(g->logic_code != SMT_UNKNOWN);
  return g->mcsat || arch_for_logic(g->logic_code) == CTX_ARCH_MCSAT;
}

/*
 * Check sat with assumptions:
 * - n = number of assumptions
 * - a = array of assumptions
 * Each assumption is represented as a signed symbol,
 * i.e., a pair symbol name/polarity.
 */
void smt2_check_sat_assuming(uint32_t n, signed_symbol_t *a) {
  __smt2_globals.stats.num_check_sat_assuming ++;
  __smt2_globals.stats.num_commands ++;
  tprint_calls("check-sat-assuming", __smt2_globals.stats.num_check_sat_assuming);

  if (check_logic()) {
    if (mcsat_is_required(&__smt2_globals)) {
      print_error("check-sat-assuming is not supported in logic %s", __smt2_globals.logic_name);
    } else if (__smt2_globals.benchmark_mode) {
      if (__smt2_globals.efmode) {
        print_error("the exists/forall solver does not support check-sat with assumptions");
      } else if (__smt2_globals.frozen) {
        print_error("multiple calls to (check-sat) are not allowed in non-incremental mode");
      } else {
        check_delayed_assertions_assuming(&__smt2_globals, n, a);
      }
    } else {
      ctx_check_sat_assuming(&__smt2_globals, n, a);
    }
  }
}

/*
 * Declare a new sort:
 * - name = sort name
 * - arity = arity
 *
 * If arity is 0, this defines a new uninterpreted type.
 * Otherwise, this defines a new type constructor.
 */
void smt2_declare_sort(const char *name, uint32_t arity) {
  type_t tau;
  int32_t macro;

  __smt2_globals.stats.num_declare_sort ++;
  __smt2_globals.stats.num_commands ++;
  tprint_calls("declare-sort", __smt2_globals.stats.num_declare_sort);

  if (check_logic()) {
    if (arity == 0) {
      tau = yices_new_uninterpreted_type();
      yices_set_type_name(tau, name);
      save_type_name(&__smt2_globals, name);
      report_success();
    } else {
      macro = yices_type_constructor(name, arity);
      if (macro < 0) {
        print_yices_error(true);
      } else {
        save_macro_name(&__smt2_globals, name);
        report_success();
      }
    }
  }

}


/*
 * Define a new type macro
 * - name = macro name
 * - n = number of variables
 * - var = array of type variables
 * - body = type expressions
 */
void smt2_define_sort(const char *name, uint32_t n, type_t *var, type_t body) {
  int32_t macro;

  __smt2_globals.stats.num_define_sort ++;
  __smt2_globals.stats.num_commands ++;
  tprint_calls("define-sort", __smt2_globals.stats.num_define_sort);

  if (check_logic()) {
    if (n == 0) {
      yices_set_type_name(body, name);
      save_type_name(&__smt2_globals, name);
      report_success();
    } else {
      macro = yices_type_macro(name, n, var, body);
      if (macro < 0) {
        print_yices_error(true);
      } else {
        save_macro_name(&__smt2_globals, name);
        report_success();
      }
    }
  }
}


/*
 * Declare a new uninterpreted function symbol
 * - name = function name
 * - n = arity + 1
 * - tau = array of n types
 *
 * If n = 1, this creates an uninterpreted constant of type tau[0]
 * Otherwise, this creates an uninterpreted function of type
 * tau[0] x ... x tau[n-1] to tau[n]
 */
void smt2_declare_fun(const char *name, uint32_t n, type_t *tau) {
  term_t t;
  type_t sigma;

  assert(n > 0);

  __smt2_globals.stats.num_declare_fun ++;
  __smt2_globals.stats.num_commands ++;
  tprint_calls("declare-fun", __smt2_globals.stats.num_declare_fun);

  if (check_logic()) {
    n --;
    sigma = tau[n]; // range
    if (n > 0) {
      sigma = yices_function_type(n, tau, sigma);
    }
    assert(sigma != NULL_TYPE);

    t = yices_new_uninterpreted_term(sigma);
    assert(t != NULL_TERM);
    yices_set_term_name(t, name);
    save_term_name(&__smt2_globals, name);
    save_name_for_model(&__smt2_globals, name);

    report_success();
  }
}


/*
 * Define a function
 * - name = function name
 * - n = arity
 * - var = array of n term variables
 * - body = term
 * - tau = expected type of body
 *
 * If n = 0, this is the same as (define <name> :: <type> <body> )
 * Otherwise, a lambda term is created.
 */
void smt2_define_fun(const char *name, uint32_t n, term_t *var, term_t body, type_t tau) {
  term_t t;

  __smt2_globals.stats.num_define_fun ++;
  __smt2_globals.stats.num_commands ++;
  tprint_calls("define-fun", __smt2_globals.stats.num_define_fun);

  if (check_logic()) {
    if (! yices_check_term_type(body, tau)) {
      // ? print a better error message?
      print_yices_error(true);
      return;
    }

    /*
     * because of the annoying :named annotation
     * the name could be assigned now (even though
     * it was not when (define name ...)) was processed
     */
    if (yices_get_term_by_name(name) != NULL_TERM) {
      if (symbol_needs_quotes(name)) {
        print_error("Invalid definition: can't (define |%s| ...) and use |%s| in a :named annotation",
                    name, name);
      } else {
        print_error("Invalid definition: can't (define %s ...) and use %s in a :named annotation",
                    name, name);
      }
      return;
    }

    t = body;
    if (n > 0) {
      t = yices_lambda(n, var, t);
      if (t < 0) {
        print_yices_error(true);
        return;
      }
    }
    yices_set_term_name(t, name);
    save_term_name(&__smt2_globals, name);

    report_success();
  }
}


/*
 * Show the model if any
 */
void smt2_get_model(void) {
  yices_pp_t printer;
  smt2_model_t smt2_mdl;
  model_t *mdl;

  if (check_logic()) {
    if (__smt2_globals.efmode) {
      mdl = get_ef_model(&__smt2_globals);
    } else {
      mdl = get_model(&__smt2_globals);
    }
    if (mdl == NULL) return;

    init_pretty_printer(&printer, &__smt2_globals);
    if (__smt2_globals.clean_model_format) {
      smt2_pp_full_model(&printer, mdl);
    } else {
      init_smt2_model(&smt2_mdl, mdl);
      build_smt2_model(&__smt2_globals, &smt2_mdl);
      print_smt2_model(&printer, &smt2_mdl);
      delete_smt2_model(&smt2_mdl);
    }
    delete_yices_pp(&printer, true);
  }
}

/*
 * Print s on the output channel
 */
void smt2_echo(const char *s) {
  print_out("%s\n", s);
  flush_out();
}


/*
 * Reset all assertions
 * - delete all assertions, terms, types, and declarations
 * - the standard allows (reset-assertions) even if no logic is set.
 * - in the latter case, we do nothing and report success. There's no
 *   initialized context until the logic is set.
 */
void smt2_reset_assertions(void) {
  smt2_globals_t *g;

  g = &__smt2_globals;
  if (g->benchmark_mode) {
    print_error("reset-assertions is not allowed in non-incremental mode");
  } else {
    if (g->logic_code !=  SMT_UNKNOWN) {
      /*
       * Reset context, model and internal stacks
       * + all auxiliary vectors
       *
       * Keep options + logic_name + output/diagnostic channels
       * + info_table and attribute table.
       */
      g->pushes_after_unsat = 0;

      assert(g->ctx != NULL);
      yices_free_context(g->ctx);
      g->ctx = NULL;

      if (g->model != NULL) {
        yices_free_model(g->model);
        g->model = NULL;
      }

      reset_smt2_stack(&g->stack);

      /*
       * If global_declations is set, then the name stacks
       * and the named_bools stack are empty. The reset
       * functions do nothing.
       *
       * We remove the named_assertions whether or not
       * global_declarations is set.
       */
      reset_smt2_name_stack(&g->term_names);
      reset_smt2_name_stack(&g->type_names);
      reset_smt2_name_stack(&g->macro_names);

      reset_named_term_stack(&g->named_bools);
      reset_named_term_stack(&g->named_asserts);

      reset_string_vector(&g->model_term_names);

      if (g->unsat_core != NULL) {
        free_assumptions(g->unsat_core);
        g->unsat_core = NULL;
      }
      if (g->unsat_assumptions != NULL) {
        free_assumptions(g->unsat_assumptions);
        g->unsat_assumptions = NULL;
      }

      reset_etk_queue(&g->token_queue);
      ivector_reset(&g->token_slices);
      ivector_reset(&g->val_vector);

      /*
       * Reset the internal name tables, unless global_decls is set
       */
      if (!g->global_decls) {
        yices_reset_tables();
      }

      // build a fresh empty context
      init_smt2_context(g);
    }

    report_success();
  }
}


/*
 * Full reset
 */
void smt2_reset_all(void) {
  bool benchmark, print_success;
  uint32_t timeout, verbosity;

  benchmark = __smt2_globals.benchmark_mode;
  timeout = __smt2_globals.timeout;
  print_success = __smt2_globals.print_success;
  verbosity = __smt2_globals.verbosity;

  delete_smt2_globals(&__smt2_globals);
  delete_attr_vtbl(&avtbl); // must be done last
  yices_reset_tables();
  init_smt2(benchmark, timeout, print_success);
  smt2_set_verbosity(verbosity);
  smt2_lexer_reset_logic();

  report_success();
}


/*
 * ATTRIBUTES
 */

/*
 * Add a :named attribute to term t
 * - t is a ground term
 * - name is a free term symbol
 * - op = enclosing operator of (! t :named name ..)
 * - for a named assertion, op is SMT2_ASSERT
 */
void smt2_add_name(int32_t op, term_t t, const char *name) {
  char *clone;

  // add the mapping name --> t
  yices_set_term_name(t, name);
  save_term_name(&__smt2_globals, name);

  // special processing for Boolean terms
  if (yices_term_is_bool(t)) {
    // named booleans (for get-assignment)
    clone = clone_string(name);
    push_named_term(&__smt2_globals.named_bools, t, clone);

    // named assertions (for unsat cores)
    if (op == SMT2_ASSERT && __smt2_globals.produce_unsat_cores) {
      clone = clone_string(name);
      push_named_term(&__smt2_globals.named_asserts, t, clone);
    }
  }
}



/*
 * Add a :pattern attribute to term t
 * - the pattern is an array p of n terms
 * - op = enclosing operator of (! t :pattern ....)
 * - for a quantified term, op is either MK_EXISTS or MK_FORALL
 */
void smt2_add_pattern(int32_t op, term_t t, term_t *p, uint32_t n) {
  // TBD
}

/*
 * Enables the mcsat solver.
 */
void smt2_enable_mcsat(void) {
  __smt2_globals.mcsat = true;
}<|MERGE_RESOLUTION|>--- conflicted
+++ resolved
@@ -4059,10 +4059,7 @@
   g->logic_code = SMT_UNKNOWN;
   g->benchmark_mode = false;
   g->global_decls = false;
-<<<<<<< HEAD
-=======
   g->clean_model_format = true;
->>>>>>> e9aee65f
   g->smtlib_version = 0;       // means no version specified yet
   g->pushes_after_unsat = 0;
   g->logic_name = NULL;
@@ -5791,7 +5788,6 @@
       } else if (__smt2_globals.produce_unsat_cores) {
         delayed_assertions_unsat_core(&__smt2_globals);
       } else {
-<<<<<<< HEAD
         //	show_delayed_assertions(&__smt2_globals);
 #ifndef THREAD_SAFE
 	check_delayed_assertions(&__smt2_globals);
@@ -5829,10 +5825,6 @@
           safe_free(garray);
         }
 #endif
-=======
-	//	show_delayed_assertions(&__smt2_globals);
-        check_delayed_assertions(&__smt2_globals);
->>>>>>> e9aee65f
       }
     } else {
       /*
