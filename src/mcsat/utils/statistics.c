/*
 * This file is part of the Yices SMT Solver.
 * Copyright (C) 2017 SRI International.
 *
 * Yices is free software: you can redistribute it and/or modify
 * it under the terms of the GNU General Public License as published by
 * the Free Software Foundation, either version 3 of the License, or
 * (at your option) any later version.
 *
 * Yices is distributed in the hope that it will be useful,
 * but WITHOUT ANY WARRANTY; without even the implied warranty of
 * MERCHANTABILITY or FITNESS FOR A PARTICULAR PURPOSE.  See the
 * GNU General Public License for more details.
 *
 * You should have received a copy of the GNU General Public License
 * along with Yices.  If not, see <http://www.gnu.org/licenses/>.
 */
 
#include "mcsat/utils/statistics.h"
#include "utils/memalloc.h"
#include "io/simple_printf.h"

<<<<<<< HEAD
#include <inttypes.h>
#include <assert.h>
#include <stdbool.h>
#include <string.h>
=======
>>>>>>> 98fa2d88

#include "io/simple_printf.h"

/** Construct the statistics */
void statistics_construct(statistics_t* stats) {
  stats->first = NULL;
}

/** Destruct the statistics */
void statistics_destruct(statistics_t* stats) {
  statistic_t* prev, *current;

  current = stats->first;
  while (current != NULL) {
    prev = current;
    current = current->next;
    safe_free(prev->name);
    safe_free(prev);
  }
}

/** Get a new uint32_t statistic */
statistic_int_t* statistics_new_int(statistics_t* stats, const char* name) {
  statistic_t* new;

  new = safe_malloc(sizeof(statistic_t));
  new->type = STATISTIC_INT;
  new->int_data = 0;
  new->name = strdup(name);
  new->next = stats->first;

  stats->first = new;

  return &new->int_data;
}

/** Get a new uint32_t statistic */
statistic_avg_t* statistics_new_avg(statistics_t* stats, const char* name) {
  statistic_t* new;

  new = safe_malloc(sizeof(statistic_t));
  new->type = STATISTIC_AVG;
  new->avg_data.avg = 0;
  new->avg_data.n = 0;
  new->name = strdup(name);
  new->next = stats->first;

  stats->first = new;

  return &new->avg_data;
}

/** Print the statistics */
void statistics_print(const statistics_t* stats, int out) {
  statistic_t *current;
  print_buffer_t pb;

  reset_print_buffer(&pb);
  current = stats->first;
  while (current != NULL) {
    print_buffer_append_string(&pb, " :");
    print_buffer_append_string(&pb, current->name);
    print_buffer_append_string(&pb, " ");
    write_buffer(out, &pb);
<<<<<<< HEAD
    switch (current->type) {
    case STATISTIC_INT:
      print_buffer_append_int64(&pb, current->int_data);
      break;
    case STATISTIC_AVG:
      print_buffer_append_float(&pb, current->avg_data.avg, 4);
      break;
    default:
      assert(false);
    }
    print_buffer_append_string(&pb, "\n");
    write_buffer(out, &pb);
=======
    print_buffer_append_uint32(&pb, current->data);
    print_buffer_append_string(&pb, "\n");
    write_buffer(out, &pb);

>>>>>>> 98fa2d88
    current = current->next;
  }
}<|MERGE_RESOLUTION|>--- conflicted
+++ resolved
@@ -15,20 +15,13 @@
  * You should have received a copy of the GNU General Public License
  * along with Yices.  If not, see <http://www.gnu.org/licenses/>.
  */
- 
+
 #include "mcsat/utils/statistics.h"
 #include "utils/memalloc.h"
 #include "io/simple_printf.h"
 
-<<<<<<< HEAD
-#include <inttypes.h>
+#include <string.h>
 #include <assert.h>
-#include <stdbool.h>
-#include <string.h>
-=======
->>>>>>> 98fa2d88
-
-#include "io/simple_printf.h"
 
 /** Construct the statistics */
 void statistics_construct(statistics_t* stats) {
@@ -91,7 +84,6 @@
     print_buffer_append_string(&pb, current->name);
     print_buffer_append_string(&pb, " ");
     write_buffer(out, &pb);
-<<<<<<< HEAD
     switch (current->type) {
     case STATISTIC_INT:
       print_buffer_append_int64(&pb, current->int_data);
@@ -104,12 +96,6 @@
     }
     print_buffer_append_string(&pb, "\n");
     write_buffer(out, &pb);
-=======
-    print_buffer_append_uint32(&pb, current->data);
-    print_buffer_append_string(&pb, "\n");
-    write_buffer(out, &pb);
-
->>>>>>> 98fa2d88
     current = current->next;
   }
 }