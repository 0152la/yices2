--- conflicted
+++ resolved
@@ -1642,11 +1642,7 @@
     if (trace_enabled(mcsat->ctx->trace, "mcsat::decide")) {
       FILE* out = trace_out(mcsat->ctx->trace);
       term_table_t* terms = mcsat->ctx->terms;
-<<<<<<< HEAD
-      const ivector_t* vo = &mcsat->ctx->mcsat_options.var_order;
-=======
       const ivector_t* vo = mcsat->ctx->mcsat_options.var_order;
->>>>>>> 12693f41
       mcsat_trace_printf(mcsat->ctx->trace, "mcsat_decide(): var_order is ");
       for (i=0; i < vo->size; i++) {
         term_print_to_file(out, terms, vo->data[i]);
