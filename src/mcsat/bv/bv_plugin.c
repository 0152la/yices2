--- conflicted
+++ resolved
@@ -968,63 +968,8 @@
     }
   }
 
-<<<<<<< HEAD
-  // Simple conflict resolution: get the variables and say x != v
-  int_mset_t assigned_vars;
-  int_mset_construct(&assigned_vars, 0);
-  for (i = 0; i < conflict_core.size; ++ i) {
-    atom_i_var = conflict_core.data[i];
-    atom_i_term = variable_db_get_term(bv->ctx->var_db, atom_i_var);
-    atom_i_value = trail_get_boolean_value(trail, atom_i_var);
-    // Add atom to conflict
-    if (atom_i_value) {
-      ivector_push(conflict, atom_i_term);
-    } else {
-      ivector_push(conflict, opposite_term(atom_i_term));
-    }
-    // Add subvariables to set
-    variable_list_ref_t list_ref = watch_list_manager_get_list_of(&bv->wlm, atom_i_var);
-    variable_t* atom_i_vars = watch_list_manager_get_list(&bv->wlm, list_ref);
-    for (; *atom_i_vars != variable_null; atom_i_vars ++) {
-      if (*atom_i_vars != atom_i_var) {
-        assert(*atom_i_vars == bv->conflict_variable || trail_has_value(trail, *atom_i_vars));
-        if (*atom_i_vars != bv->conflict_variable) {
-          int_mset_add(&assigned_vars, *atom_i_vars);
-        }
-      }
-    }
-  }
-
-  const ivector_t* assigned_vars_vec = int_mset_get_list(&assigned_vars);
-  for (i = 0; i < assigned_vars_vec->size; ++i) {
-    variable_t var = assigned_vars_vec->data[i];
-    term_t var_term = variable_db_get_term(var_db, var);
-    if (ctx_trace_enabled(bv->ctx, "mcsat::bv::conflict")) {
-      ctx_trace_printf(bv->ctx, "vars:\n");
-      ctx_trace_printf(bv->ctx, "[%"PRIu32"]: ", i);
-      ctx_trace_term(bv->ctx, var_term);
-    }
-    const mcsat_value_t* value = trail_get_value(trail, var);
-    if (value->type == VALUE_BOOLEAN) {
-      if (value->b) {
-        ivector_push(conflict, var_term);
-      } else {
-        ivector_push(conflict, opposite_term(var_term));
-      }
-    } else if (value->type == VALUE_BV) {
-      term_t var_value = mk_bv_constant(bv->tm, (bvconstant_t*) &value->bv_value);
-      term_t var_eq_value = mk_eq(bv->tm, var_term, var_value);
-      ivector_push(conflict, var_eq_value);
-    } else {
-      assert(false);
-    }
-  }
-
-  int_mset_destruct(&assigned_vars);
-=======
   // Explain with the apropriate theory
   bv_explainer_get_conflict(&bv->explainer, &conflict_core, bv->conflict_variable, conflict);
->>>>>>> 11f0f674
 
   // Remove temps
   delete_ivector(&conflict_core);
