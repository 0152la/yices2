--- conflicted
+++ resolved
@@ -25,24 +25,9 @@
 
 void bv_subexplainer_construct(bv_subexplainer_t* exp, const char* name, plugin_context_t* ctx, watch_list_manager_t* wlm, bv_evaluator_t* eval) {
 
-<<<<<<< HEAD
-static
-const char* subtheory_to_string(bv_subtheory_t th) {
-  switch (th) {
-  case BV_TH_EQ: return "equality";
-  case BV_TH_EQ_EXT_CON: return "eq/extract/concat";
-  case BV_TH_ARITH_CMP: return "arith-comparison";
-  case BV_TH_FULL: return "full";
-  default:
-    assert(false);
-  }
-  return "unknown";
-}
-=======
   exp->ctx = ctx;
   exp->wlm = wlm;
   exp->eval = eval;
->>>>>>> 4e26ca5a
 
   exp->name = name;
   exp->stat_explain_calls = statistics_new_int(ctx->stats, name);
@@ -174,16 +159,14 @@
 
 void bv_explainer_get_conflict(bv_explainer_t* exp, const ivector_t* conflict_in, variable_t conflict_var, ivector_t* conflict_out) {
 
-<<<<<<< HEAD
-  bv_subtheory_t subtheory;
+  /* bv_subtheory_t subtheory; */
   
-  if (bv_arith_applies_to(exp->ctx, conflict_in, conflict_var)) {
-    subtheory = BV_TH_ARITH_CMP;
-  } else {
-    subtheory = bv_explainer_get_subtheory(exp, conflict_in);
-  }
+  /* if (bv_arith_applies_to(exp->ctx, conflict_in, conflict_var)) { */
+  /*   subtheory = BV_TH_ARITH_CMP; */
+  /* } else { */
+  /*   subtheory = bv_explainer_get_subtheory(exp, conflict_in); */
+  /* } */
   
-=======
   // Get the explainer to use
   uint32_t i = 0;
   bv_subexplainer_t* subexplainer = NULL;
@@ -194,39 +177,14 @@
     }
   }
 
->>>>>>> 4e26ca5a
   if (ctx_trace_enabled(exp->ctx, "mcsat::bv::conflict")) {
     FILE* out = ctx_trace_out(exp->ctx);
     fprintf(out, "subtheory %s\n", subexplainer->name);
   }
 
-<<<<<<< HEAD
-  bool use_yices = true;
-
-  // Get the appropriate conflict
-  switch (subtheory) {
-  case BV_TH_EQ:
-  case BV_TH_EQ_EXT_CON:
-    bv_explainer_get_conflict_eq_ext_con(exp, conflict_in, conflict_var, conflict_out);
-    break;
-  case BV_TH_FULL:
-    if (use_yices) {
-      bv_explainer_get_conflict_all_with_yices(exp, conflict_in, conflict_var, conflict_out);
-    } else {
-      bv_explainer_get_conflict_all_simple(exp, conflict_in, conflict_var, conflict_out);
-    }
-    break;
-  case BV_TH_ARITH_CMP:
-    bv_arith_get_conflict(exp->ctx, exp->eval, conflict_in, conflict_var, conflict_out);
-    break;
-  default:
-    assert(false);
-  }
-=======
   // Explain it
   (*subexplainer->stat_explain_calls) ++;
   subexplainer->explain_conflict(subexplainer, conflict_in, conflict_var, conflict_out);
->>>>>>> 4e26ca5a
 
   if (ctx_trace_enabled(exp->ctx, "mcsat::bv::conflict::check")) {
     static int conflict_count = 0;
