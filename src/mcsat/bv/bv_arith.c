/*
 * The Yices SMT Solver. Copyright 2015 SRI International.
 *
 * This program may only be used subject to the noncommercial end user
 * license agreement which is downloadable along with this program.
 */

#include "mcsat/tracing.h"
#include "mcsat/value.h"
#include "terms/term_manager.h"
#include "utils/ptr_heap.h"

#include "bv_evaluator.h"
#include "bv_arith.h"


bool bv_arith_has_conflict_var(plugin_context_t* ctx, term_t t, term_t conflict_var) {
  switch (term_kind(ctx->terms, t)) {
  case BV_POLY: {
    bvpoly_t* t_poly = bvpoly_term_desc(ctx->terms, t);
    for (uint32_t i = 0; i < t_poly->nterms; ++ i) {
      if (t_poly->mono[i].var == conflict_var) return true; //TODO: check that t_poly->mono[i].var is really a term (thought it was index for pproduct)
    }
    return false;
  }
  default:
    assert(false);
  }
}

<<<<<<< HEAD
// Local context
typedef struct {
  plugin_context_t* ctx;
  bv_evaluator_t* eval;
  term_t conflict_var;
  ivector_t* conflict;
  uint32_t glb;
  uint32_t lub;
  ptr_heap_t heap;

} local_ctx_t;


void bv_arith_le(local_ctx_t* lctx, term_t lhs, term_t rhs){

  // Standard abbreviations
  term_manager_t* tm = &lctx->ctx->var_db->tm;
=======
void bv_arith_le(plugin_context_t* ctx, bv_evaluator_t* eval, term_t lhs, term_t rhs, term_t conflict_var, ivector_t* conflict) {
  // Standard abbreviations
  //  term_table_t* terms  = ctx->terms;
  term_manager_t* tm = &ctx->var_db->tm;
>>>>>>> 2db25945

  bool left_has  = bv_arith_has_conflict_var(lctx->ctx, lhs, lctx->conflict_var);
  bool right_has = bv_arith_has_conflict_var(lctx->ctx, rhs, lctx->conflict_var);

  term_t c1 = left_has?lhs:lhs; //TODO 1st case should be lhs - conflict_var. Use bvarith_buffer_sub_term(bvarith_buffer_t *b, term_table_t *table, term_t t);
  term_t c2 = right_has?rhs:rhs; //TODO 1st case should be rhs - conflict_var.

  uint32_t eval_level = 0; // What is this level ?!? Let's say it's 0 :-)
  const mcsat_value_t* c1_v = bv_evaluator_evaluate_term(lctx->eval, c1, &eval_level);
  /* (void) c1_v; */
  eval_level = 0;
  const mcsat_value_t* c2_v = bv_evaluator_evaluate_term(lctx->eval, c2, &eval_level);
  /* (void) c2_v; */

  assert(c1_v->type == VALUE_BV);
  assert(c2_v->type == VALUE_BV);
  bvconstant_t cc1 = c1_v->bv_value;
  bvconstant_t cc2 = c2_v->bv_value;
  
  term_t t; // Term to add to the conflict

  if (left_has) {
<<<<<<< HEAD
    t = (bvconstant_le(&cc1,&cc2))?mk_bvle(tm, c1, c2):mk_bvgt(tm, c1, c2);
=======
    t = (true) ? mk_bvle(tm, c1, c2): mk_bvgt(tm, c1, c2); //TODO: replace condition with c1_v <= c2_v
>>>>>>> 2db25945
  } else {
    assert(right_has); // otherwise !left_has && !right_has - conflict variable appears on neither side - not sure that could happen
    t = (bvconstant_le(&cc2,&cc1))?mk_bvle(tm, c2, c1):mk_bvgt(tm, c2, c1);
  }
  ivector_push(lctx->conflict, t);
}

// Type for bvconstant intervals
typedef struct {
  bvconstant_t lo;
  bvconstant_t hi;
} bvconst_interval_t;


bool cmp(void *x, void *y){
  bvconst_interval_t* i1 = (bvconst_interval_t*) x;
  bvconst_interval_t* i2 = (bvconst_interval_t*) y;
  return bvconstant_le(&i1->lo,&i2->lo);
}


void bv_arith_get_conflict(plugin_context_t* ctx, bv_evaluator_t* eval, const ivector_t* conflict_core, term_t conflict_var, ivector_t* conflict){

  // Standard abbreviations
  term_table_t* terms  = ctx->terms;
  const mcsat_trail_t* trail = ctx->trail;

  local_ctx_t lctx;
  lctx.ctx  = ctx;
  lctx.eval = eval;
  lctx.conflict = conflict;
  lctx.conflict_var = conflict_var;
  init_ptr_heap(&lctx.heap, 0, &cmp);
  
  // Variables that are going to be re-used for every item in the conflict core
  variable_t atom_i_var;
  bool       atom_i_value;
  term_t     atom_i_term;
  term_kind_t atom_i_kind;

  // We go through the conflict core
  
  for (uint32_t i = 0; i < conflict_core->size; i++) {
    
    atom_i_var   = conflict_core->data[i];
    atom_i_value = trail_get_boolean_value(trail, atom_i_var);
    atom_i_term  = variable_db_get_term(ctx->var_db, atom_i_var);

    assert(is_pos_term(atom_i_term));

    if (ctx_trace_enabled(ctx, "mcsat::bv::arith")) {
      FILE* out = ctx_trace_out(ctx);
      fprintf(out, "bv_arith treats core constraint ");
      ctx_trace_term(ctx, atom_i_term);
    }

    // The output conflict always contains the conflict core:
    ivector_push(conflict, atom_i_value?atom_i_term:opposite_term(atom_i_term));
    
    atom_i_kind  = term_kind(terms, atom_i_term);

    switch (atom_i_kind) {
    case BV_GE_ATOM: {  // Constraint is (t0 >= t1) -> True (with atom_i_term = (t0 >= t1)),
      composite_term_t* atom_i_comp = bvge_atom_desc(terms, atom_i_term);
      assert(atom_i_comp->arity == 2);
      term_t t0 = atom_i_comp->arg[0];
      term_t t1 = atom_i_comp->arg[1];
      assert(is_pos_term(t0));
      assert(is_pos_term(t1));
      if (atom_i_value) {
        bv_arith_le(&lctx, t1, t0);
      }
      else {
        // Constraint is (t0 >= t1) -> False (with atom_i_term = (t0 >= t1)),
        // It looks like we need to convert into 2 constraints (t1 >= t0+1) AND (t0+1 >= 1)
        // Create the term t0+1 using this?:
        // bvarith_buffer_add_term(bvarith_buffer_t *b, term_table_t *table, term_t t);
        assert(false);
      }
      break;
    }
    case EQ_TERM :     
    case BV_EQ_ATOM: { // equality
      composite_term_t* atom_i_comp = (atom_i_kind == EQ_TERM)?eq_term_desc(terms, atom_i_term): bveq_atom_desc(terms, atom_i_term);
      assert(atom_i_comp->arity == 2);
      term_t t0 = atom_i_comp->arg[0];
      term_t t1 = atom_i_comp->arg[1];
      assert(is_pos_term(t0));
      assert(is_pos_term(t1));
      if (atom_i_value) {
        // Constraint is (t0 == t1) -> True (with atom_i_term = (t0 == t1)),
        // Turn into 2 constraints (t0 >= t1) AND (t1 >= t0)
        // Careful there: one of the two may not be "in the core". Not problematic ?
        bv_arith_le(&lctx, t0, t1);
        bv_arith_le(&lctx, t1, t0);
      }
      else {
        // Constraint is (t0 == t1) -> False (with atom_i_term = (t0 == t1)),
        // The 2 constraints (t0 >= t1) -> False , (t1 >= t0) -> False are in a DISJUNCTION
        // Think about what to do then (check LRA or NRA plugins)
        assert(false);
      }
      break;
    }
    default:
      assert(false);
    }
  }
  delete_ptr_heap(&lctx.heap);
}

<|MERGE_RESOLUTION|>--- conflicted
+++ resolved
@@ -28,7 +28,6 @@
   }
 }
 
-<<<<<<< HEAD
 // Local context
 typedef struct {
   plugin_context_t* ctx;
@@ -42,16 +41,9 @@
 } local_ctx_t;
 
 
-void bv_arith_le(local_ctx_t* lctx, term_t lhs, term_t rhs){
-
+void bv_arith_le(local_ctx_t* lctx, term_t lhs, term_t rhs) {
   // Standard abbreviations
   term_manager_t* tm = &lctx->ctx->var_db->tm;
-=======
-void bv_arith_le(plugin_context_t* ctx, bv_evaluator_t* eval, term_t lhs, term_t rhs, term_t conflict_var, ivector_t* conflict) {
-  // Standard abbreviations
-  //  term_table_t* terms  = ctx->terms;
-  term_manager_t* tm = &ctx->var_db->tm;
->>>>>>> 2db25945
 
   bool left_has  = bv_arith_has_conflict_var(lctx->ctx, lhs, lctx->conflict_var);
   bool right_has = bv_arith_has_conflict_var(lctx->ctx, rhs, lctx->conflict_var);
@@ -74,11 +66,7 @@
   term_t t; // Term to add to the conflict
 
   if (left_has) {
-<<<<<<< HEAD
-    t = (bvconstant_le(&cc1,&cc2))?mk_bvle(tm, c1, c2):mk_bvgt(tm, c1, c2);
-=======
-    t = (true) ? mk_bvle(tm, c1, c2): mk_bvgt(tm, c1, c2); //TODO: replace condition with c1_v <= c2_v
->>>>>>> 2db25945
+    t = (bvconstant_le(&cc1,&cc2)) ? mk_bvle(tm, c1, c2): mk_bvgt(tm, c1, c2);
   } else {
     assert(right_has); // otherwise !left_has && !right_has - conflict variable appears on neither side - not sure that could happen
     t = (bvconstant_le(&cc2,&cc1))?mk_bvle(tm, c2, c1):mk_bvgt(tm, c2, c1);
