--- conflicted
+++ resolved
@@ -21,11 +21,8 @@
 #include "io/term_printer.h"
 #include "mcsat/tracing.h"
 
-<<<<<<< HEAD
-=======
 #include "api/yices_api_lock_free.h"
 
->>>>>>> c582e074
 void variable_db_construct(variable_db_t* var_db, term_table_t* terms, type_table_t* types, tracer_t* tracer) {
   var_db->terms = terms;
   var_db->types = types;
@@ -201,28 +198,8 @@
   return term_bitsize(var_db->terms, variable_db_get_term(var_db, x));
 }
 
-<<<<<<< HEAD
 type_kind_t variable_db_get_type_kind(const variable_db_t* var_db, variable_t x) {
   return term_type_kind(var_db->terms, variable_db_get_term(var_db, x));
-=======
-term_t variable_db_substitute_subvariable(const variable_db_t* var_db, term_t t, variable_t x, term_t subst) {
-
-  // For now, just equality
-  assert(term_kind(var_db->terms, t) == EQ_TERM);
-  term_t x_term = variable_db_get_term(var_db, x);
-  composite_term_t* eq = eq_term_desc(var_db->terms, t);
-  term_t lhs = eq->arg[0];
-  term_t rhs = eq->arg[1];
-  if (lhs == x_term) {
-    lhs = subst;
-  }
-  if (rhs == x_term) {
-    rhs = subst;
-  }
-  term_t result = _o_yices_eq(lhs, rhs);
-
-  return result;
->>>>>>> c582e074
 }
 
 void variable_db_gc_sweep(variable_db_t* var_db, gc_info_t* gc_vars) {
