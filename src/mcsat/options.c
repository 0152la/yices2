--- conflicted
+++ resolved
@@ -27,13 +27,5 @@
   opts->nra_bound_min = -1;
   opts->nra_bound_max = -1;
   opts->bv_var_size = -1;
-<<<<<<< HEAD
-  init_ivector(&opts->var_order, 0);
+  opts->var_order = NULL;
 }
-
-extern void delete_mcsat_options(mcsat_options_t *opts) {
-  delete_ivector(&opts->var_order);
-=======
-  opts->var_order = NULL;
->>>>>>> 12693f41
-}
