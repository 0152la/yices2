--- conflicted
+++ resolved
@@ -15,7 +15,7 @@
  * You should have received a copy of the GNU General Public License
  * along with Yices.  If not, see <http://www.gnu.org/licenses/>.
  */
- 
+
 #ifndef PLUGIN_H_
 #define PLUGIN_H_
 
@@ -215,19 +215,18 @@
   void (*decide) (plugin_t* plugin, variable_t x, trail_token_t* decide, bool must);
 
   /**
-<<<<<<< HEAD
    * Decide an assumption variable to a given value. The token can be used
    * only once. The plugin must decide on the given variable even if the value is
    * inconsistent. If the value is inconsistent, a conflict must be reported.
    */
   void (*decide_assignment) (plugin_t* plugin, variable_t x, const mcsat_value_t* value, trail_token_t* decide);
-=======
+
+  /*
    * Optional: learn using the given trail token. This is called at base level after
    * propagation is done and there is no conflict. This is a chance to perform some
    * more expensive reasoning and propagate consequences.
    */
   void (*learn) (plugin_t* plugin, trail_token_t* prop);
->>>>>>> 6aeeedac
 
   /**
    * Explain the conflict that you reported. The plugin should return a conflict
