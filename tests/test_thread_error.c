--- conflicted
+++ resolved
@@ -95,11 +95,7 @@
   test_tl_error(tdata, output);
   fprintf(stderr, "%d starting yices error test\n", tdata->id);
   test_yices_error(tdata, output);
-<<<<<<< HEAD
   fprintf(stderr, "%d Done\n", tdata->id);
-=======
-  
->>>>>>> c4d22d3f
   return yices_thread_exit();
 }
 
